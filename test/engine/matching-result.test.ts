import { MatchingResult } from '../../src/engine/matching-result';
import { NetworkRule } from '../../src';
import { CosmeticOption } from '../../src/engine/cosmetic-option';

describe('TestNewMatchingResult', () => {
    it('works if basic rule is found', () => {
        const ruleText = '||example.org^';
        const rules = [new NetworkRule(ruleText, 0)];

        const result = new MatchingResult(rules, []);

        expect(result).toBeTruthy();
        expect(result.basicRule).toBeTruthy();

        const basicResult = result.getBasicResult();
        expect(basicResult).toBeTruthy();
        expect(basicResult!.getText()).toEqual(ruleText);
    });

    it('works if whitelist rule is found', () => {
        const ruleText = '||example.org^';
        const sourceRuleText = '@@||example.com^$document';

        const rules = [new NetworkRule(ruleText, 0)];
        const sourceRules = [new NetworkRule(sourceRuleText, 0)];

        const result = new MatchingResult(rules, sourceRules);

        expect(result).toBeTruthy();
        expect(result.basicRule).toBeNull();
        expect(result.documentRule).toBeTruthy();

        const basicResult = result.getBasicResult();
        expect(basicResult).toBeTruthy();
        expect(basicResult!.getText()).toEqual(sourceRuleText);
    });
});

describe('TestGetCosmeticOption', () => {
    let rules: NetworkRule[];
    const sourceRules: NetworkRule[] = [];

    it('works in simple case - no limitations', () => {
        rules = [new NetworkRule('||example.org^', 0)];

        const result = new MatchingResult(rules, sourceRules);

        expect(result).toBeTruthy();
        expect(result.getCosmeticOption()).toBeTruthy();
        expect(result.getCosmeticOption()).toEqual(CosmeticOption.CosmeticOptionAll);
    });

    it('works with $generichide modifier', () => {
        rules = [new NetworkRule('@@||example.org^$generichide', 0)];

        const result = new MatchingResult(rules, sourceRules);

        expect(result).toBeTruthy();
        expect(result.getCosmeticOption()).toBeTruthy();
        // eslint-disable-next-line max-len
        expect(result.getCosmeticOption()).toEqual(CosmeticOption.CosmeticOptionCSS | CosmeticOption.CosmeticOptionJS | CosmeticOption.CosmeticOptionHtml);
    });

    it('works with $jsinject modifier', () => {
        rules = [new NetworkRule('@@||example.org^$jsinject', 0)];

        const result = new MatchingResult(rules, sourceRules);

        expect(result).toBeTruthy();
        expect(result.getCosmeticOption()).toBeTruthy();
        // eslint-disable-next-line max-len
        expect(result.getCosmeticOption()).toEqual(CosmeticOption.CosmeticOptionCSS | CosmeticOption.CosmeticOptionGenericCSS | CosmeticOption.CosmeticOptionHtml);
    });

    it('works with $elemhide modifier', () => {
        rules = [new NetworkRule('@@||example.org^$elemhide', 0)];

        const result = new MatchingResult(rules, sourceRules);

        expect(result).toBeTruthy();
        expect(result.getCosmeticOption()).toBeTruthy();
        expect(result.getCosmeticOption()).toEqual(CosmeticOption.CosmeticOptionJS | CosmeticOption.CosmeticOptionHtml);
    });

    it('works with $content modifier', () => {
        rules = [new NetworkRule('@@||example.org^$content', 0)];

        const result = new MatchingResult(rules, sourceRules);

        expect(result).toBeTruthy();
        expect(result.getCosmeticOption()).toBeTruthy();
        // eslint-disable-next-line max-len
        expect(result.getCosmeticOption()).toEqual(CosmeticOption.CosmeticOptionCSS | CosmeticOption.CosmeticOptionGenericCSS | CosmeticOption.CosmeticOptionJS);
    });

    it('works with $document modifier', () => {
        rules = [new NetworkRule('@@||example.org^$document', 0)];

        const result = new MatchingResult(rules, sourceRules);

        expect(result).toBeTruthy();
        expect(result.getCosmeticOption()).toBeDefined();
        expect(result.getCosmeticOption()).toEqual(CosmeticOption.CosmeticOptionNone);
    });
});

describe('TestNewMatchingResult - badfilter modifier', () => {
    it('works if badfilter is ok', () => {
        const rules = [
            new NetworkRule('||example.org^', 0),
            new NetworkRule('||example.org^$badfilter', 0),
        ];
        const sourceRules: NetworkRule[] = [];

        const result = new MatchingResult(rules, sourceRules);

        expect(result).toBeTruthy();
        expect(result.basicRule).toBeNull();
        expect(result.documentRule).toBeNull();
    });

    it('works if badfilter whitelist is ok', () => {
        const rules = [
            new NetworkRule('||example.org^', 0),
            new NetworkRule('@@||example.org^', 0),
            new NetworkRule('@@||example.org^$badfilter', 0),
        ];
        const sourceRules: NetworkRule[] = [];

        const result = new MatchingResult(rules, sourceRules);

        expect(result).toBeTruthy();
        expect(result.basicRule).toBeTruthy();
        expect(result.documentRule).toBeNull();

        const basicResult = result.getBasicResult();
        expect(basicResult).toBeTruthy();
        expect(basicResult!.getText()).toEqual('||example.org^');
    });

    it('works if badfilter source whitelist is ok', () => {
        const rules = [
            new NetworkRule('||example.org^', 0),
        ];
        const sourceRules: NetworkRule[] = [
            new NetworkRule('@@||example.org^$document', 0),
            new NetworkRule('@@||example.org^$document,badfilter', 0),
        ];

        const result = new MatchingResult(rules, sourceRules);

        expect(result).toBeTruthy();
        expect(result.basicRule).toBeTruthy();
        expect(result.documentRule).toBeNull();

        const basicResult = result.getBasicResult();
        expect(basicResult).toBeTruthy();
        expect(basicResult!.getText()).toEqual('||example.org^');
    });

    it('checks badfilter for a distinct domain', () => {
        const rules = [
            new NetworkRule('/some$domain=example.com|example.org', 0),
            new NetworkRule('/some$domain=example.com,badfilter', 0),
        ];
        const sourceRules: NetworkRule[] = [];

        const result = new MatchingResult(rules, sourceRules);

        expect(result.basicRule).toBeNull();
    });

    it('checks badfilter for a few domains', () => {
        const rules = [
            new NetworkRule('/some$domain=example.com|example.org|example.test', 0),
            new NetworkRule('/some$domain=example.com|example.org,badfilter', 0),
        ];
        const sourceRules: NetworkRule[] = [];

        const result = new MatchingResult(rules, sourceRules);

        expect(result.basicRule).toBeNull();
    });

    it('checks badfilter could not be applied - negated domain', () => {
        const rules = [
            new NetworkRule('/some$domain=example.com|example.org|~negated.com', 0),
            new NetworkRule('/some$domain=example.com,badfilter', 0),
        ];
        const sourceRules: NetworkRule[] = [];

        const result = new MatchingResult(rules, sourceRules);

        expect(result.basicRule).not.toBeNull();
        expect(result.basicRule!.getPermittedDomains()).toHaveLength(2);
        expect(result.basicRule!.getPermittedDomains()).toContain('example.com');
    });
});

describe('TestNewMatchingResult - csp rules', () => {
    const cspRule = '||example.org^$third-party,csp=connect-src \'none\',domain=~example.com|test.com';
    const directiveWhiteListRule = '@@||example.org^$csp=connect-src \'none\'';
    const globalWhiteListRule = '@@||example.org^$csp';
    const directiveMissWhiteListRule = '@@||example.org^$csp=frame-src \'none\'';

    it('works if csp rule is found', () => {
        const rules = [new NetworkRule(cspRule, 0)];
        const result = new MatchingResult(rules, null);

        expect(result).toBeTruthy();
        const cspRules = result.getCspRules();
        expect(cspRules.length).toBe(1);
        expect(cspRules[0].getText()).toBe(cspRule);
    });

    it('works if csp directive whitelist rule is found', () => {
        const rules = [
            new NetworkRule(cspRule, 0),
            new NetworkRule(directiveWhiteListRule, 0),
        ];
        const result = new MatchingResult(rules, null);

        expect(result).toBeTruthy();
        const cspRules = result.getCspRules();
        expect(cspRules.length).toBe(1);
        expect(cspRules[0].getText()).toBe(directiveWhiteListRule);
    });

    it('works if csp global whitelist rule is found', () => {
        const rules = [
            new NetworkRule(cspRule, 0),
            new NetworkRule(directiveWhiteListRule, 0),
            new NetworkRule(globalWhiteListRule, 0),
        ];

        const result = new MatchingResult(rules, null);
        expect(result).toBeTruthy();
        const cspRules = result.getCspRules();
        expect(cspRules.length).toBe(1);
        expect(cspRules[0].getText()).toBe(globalWhiteListRule);
    });

    it('works if csp wrong directive whitelist rule is not found', () => {
        const rules = [
            new NetworkRule(cspRule, 0),
            new NetworkRule(directiveMissWhiteListRule, 0),
        ];

        const result = new MatchingResult(rules, null);
        expect(result).toBeTruthy();
        const cspRules = result.getCspRules();
        expect(cspRules.length).toBe(1);
        expect(cspRules[0].getText()).toBe(cspRule);
    });
});

describe('TestNewMatchingResult - replace rules', () => {
    it('works if replace rules are found', () => {
        const rules = [
            new NetworkRule('||example.org^$replace=/test/test1/g', 0),
            new NetworkRule('||example.org^$replace=/test1/test2/g', 0),
        ];

        const result = new MatchingResult(rules, null);

        expect(result).toBeTruthy();
        const replaceRules = result.getReplaceRules();
        expect(replaceRules.length).toBe(rules.length);
    });

    it('works if whitelisted replace filter with same option is omitted', () => {
        const expectedRuleText = '||example.org^$replace=/test/test1/g';

        const ruleTexts = [
            expectedRuleText,
            '||example.org^$replace=/test1/test2/g',
            '@@||example.org^$replace=/test1/test2/g',
        ];

        const rules = ruleTexts.map((rule) => new NetworkRule(rule, 0));

        const result = new MatchingResult(rules, null);

        expect(result).toBeTruthy();
        const replaceRules = result.getReplaceRules();
        expect(replaceRules.length).toBe(2);
    });

    it('work if @@||example.org^$replace will disable all $replace rules matching ||example.org^.', () => {
        const ruleTexts = [
            '||example.org^$replace=/test1/test2/g',
            '@@||example.org^$replace',
        ];

        const rules = ruleTexts.map((rule) => new NetworkRule(rule, 0));

        const result = new MatchingResult(rules, null);

        expect(result).toBeTruthy();
        const replaceRules = result.getReplaceRules();
        expect(replaceRules.length).toBe(1);
    });
});

describe('TestNewMatchingResult - cookie rules', () => {
    const cookieRuleTextOne = '$cookie=/__utm[a-z]/';
    const cookieRuleTextTwo = '$cookie=__cfduid';
    const cookieRuleWhitelistTextOne = '@@$cookie=/__utm[a-z]/';
    const cookieRuleWhitelistTextTwo = '@@$cookie=__cfduid';
    const cookieRuleWhitelistText = '@@$cookie';
    const cookieRuleWhitelistRegexpText = '@@$cookie=/__cfd[a-z]/';

    it('works if cookie rules are found', () => {
        const rules = [
            new NetworkRule(cookieRuleTextOne, 0),
            new NetworkRule(cookieRuleTextTwo, 0),
        ];
        const result = new MatchingResult(rules, null);

        expect(result).toBeTruthy();
        const cookieRules = result.getCookieRules();
        expect(cookieRules).toHaveLength(rules.length);
        expect(cookieRules[0].getText()).toBe(cookieRuleTextOne);
        expect(cookieRules[1].getText()).toBe(cookieRuleTextTwo);
    });

    it('works if cookie whitelist rule is ok', () => {
        const rules = [
            new NetworkRule(cookieRuleTextOne, 0),
            new NetworkRule(cookieRuleTextTwo, 0),
            new NetworkRule(cookieRuleWhitelistTextOne, 0),
        ];
        const result = new MatchingResult(rules, null);

        expect(result).toBeTruthy();
        const cookieRules = result.getCookieRules();
        expect(cookieRules).toHaveLength(rules.length - 1);
        expect(cookieRules[0].getText()).toBe(cookieRuleWhitelistTextOne);
        expect(cookieRules[1].getText()).toBe(cookieRuleTextTwo);
    });

    it('works if cookie whitelist rule is ok', () => {
        const rules = [
            new NetworkRule(cookieRuleTextOne, 0),
            new NetworkRule(cookieRuleTextTwo, 0),
            new NetworkRule(cookieRuleWhitelistTextOne, 0),
            new NetworkRule(cookieRuleWhitelistTextTwo, 0),
        ];
        const result = new MatchingResult(rules, null);

        expect(result).toBeTruthy();
        const cookieRules = result.getCookieRules();
        expect(cookieRules).toHaveLength(rules.length - 2);
        expect(cookieRules[0].getText()).toBe(cookieRuleWhitelistTextOne);
        expect(cookieRules[1].getText()).toBe(cookieRuleWhitelistTextTwo);
    });

    it('works if cookie whitelist all rule is ok', () => {
        const rules = [
            new NetworkRule(cookieRuleTextOne, 0),
            new NetworkRule(cookieRuleTextTwo, 0),
            new NetworkRule(cookieRuleWhitelistTextOne, 0),
            new NetworkRule(cookieRuleWhitelistTextTwo, 0),
            new NetworkRule(cookieRuleWhitelistText, 0),
        ];
        const result = new MatchingResult(rules, null);

        expect(result).toBeTruthy();
        const cookieRules = result.getCookieRules();
        expect(cookieRules).toHaveLength(1);
        expect(cookieRules[0].getText()).toBe(cookieRuleWhitelistText);
    });

    it('works if cookie whitelist all rule is ok', () => {
        const rules = [
            new NetworkRule(cookieRuleTextOne, 0),
            new NetworkRule(cookieRuleTextTwo, 0),
            new NetworkRule(cookieRuleWhitelistTextOne, 0),
            new NetworkRule(cookieRuleWhitelistRegexpText, 0),
        ];
        const result = new MatchingResult(rules, null);

        expect(result).toBeTruthy();
        const cookieRules = result.getCookieRules();
        expect(cookieRules).toHaveLength(2);
        expect(cookieRules[0].getText()).toBe(cookieRuleWhitelistTextOne);
        expect(cookieRules[1].getText()).toBe(cookieRuleWhitelistRegexpText);
    });
});

<<<<<<< HEAD
describe('TestNewMatchingResult - redirect rules', () => {
    it('works if redirect rules are found', () => {
        const rules = [
            new NetworkRule('||8s8.eu^*fa.js$script,redirect=noopjs', 0),
            new NetworkRule('||8s8.eu^*fa.js$script', 0),
        ];

        const result = new MatchingResult(rules, null);
        const resultRule = result.getBasicResult();
        expect(resultRule).toBeTruthy();
        expect(resultRule!.getText()).toBe('||8s8.eu^*fa.js$script,redirect=noopjs');
=======
describe('TestNewMatchingResult - stealth modifier', () => {
    it('works if stealth rule is found', () => {
        const ruleText = '@@||example.org^$stealth';
        const rules = [
            new NetworkRule(ruleText, 0),
        ];
        const sourceRules: NetworkRule[] = [];

        const result = new MatchingResult(rules, sourceRules);

        expect(result).toBeTruthy();
        expect(result.basicRule).toBeNull();
        expect(result.documentRule).toBeNull();
        expect(result.stealthRule).not.toBeNull();
        expect(result.stealthRule!.getText()).toBe(ruleText);
    });

    it('works if stealth rule is found for source', () => {
        const ruleText = '@@||example.org^$stealth';
        const rules: NetworkRule[] = [];
        const sourceRules: NetworkRule[] = [
            new NetworkRule(ruleText, 0),
        ];

        const result = new MatchingResult(rules, sourceRules);

        expect(result).toBeTruthy();
        expect(result.basicRule).toBeNull();
        expect(result.documentRule).toBeNull();
        expect(result.stealthRule).not.toBeNull();
        expect(result.stealthRule!.getText()).toBe(ruleText);
    });

    it('works if stealth rule is found with an other rule', () => {
        const ruleText = '||example.org^';
        const stealthRuleText = '@@||example.org^$stealth';
        const rules = [
            new NetworkRule(ruleText, 0),
            new NetworkRule(stealthRuleText, 0),
        ];
        const sourceRules: NetworkRule[] = [];

        const result = new MatchingResult(rules, sourceRules);

        expect(result).toBeTruthy();
        expect(result.basicRule).not.toBeNull();
        expect(result.basicRule!.getText()).toBe(ruleText);
        expect(result.documentRule).toBeNull();
        expect(result.stealthRule).not.toBeNull();
        expect(result.stealthRule!.getText()).toBe(stealthRuleText);
>>>>>>> a4cdf9ac
    });
});<|MERGE_RESOLUTION|>--- conflicted
+++ resolved
@@ -388,19 +388,6 @@
     });
 });
 
-<<<<<<< HEAD
-describe('TestNewMatchingResult - redirect rules', () => {
-    it('works if redirect rules are found', () => {
-        const rules = [
-            new NetworkRule('||8s8.eu^*fa.js$script,redirect=noopjs', 0),
-            new NetworkRule('||8s8.eu^*fa.js$script', 0),
-        ];
-
-        const result = new MatchingResult(rules, null);
-        const resultRule = result.getBasicResult();
-        expect(resultRule).toBeTruthy();
-        expect(resultRule!.getText()).toBe('||8s8.eu^*fa.js$script,redirect=noopjs');
-=======
 describe('TestNewMatchingResult - stealth modifier', () => {
     it('works if stealth rule is found', () => {
         const ruleText = '@@||example.org^$stealth';
@@ -451,6 +438,19 @@
         expect(result.documentRule).toBeNull();
         expect(result.stealthRule).not.toBeNull();
         expect(result.stealthRule!.getText()).toBe(stealthRuleText);
->>>>>>> a4cdf9ac
+    });
+});
+
+describe('TestNewMatchingResult - redirect rules', () => {
+    it('works if redirect rules are found', () => {
+        const rules = [
+            new NetworkRule('||8s8.eu^*fa.js$script,redirect=noopjs', 0),
+            new NetworkRule('||8s8.eu^*fa.js$script', 0),
+        ];
+
+        const result = new MatchingResult(rules, null);
+        const resultRule = result.getBasicResult();
+        expect(resultRule).toBeTruthy();
+        expect(resultRule!.getText()).toBe('||8s8.eu^*fa.js$script,redirect=noopjs');
     });
 });