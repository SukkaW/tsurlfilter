--- conflicted
+++ resolved
@@ -65,13 +65,8 @@
     -   [x] \$csp
     -   [x] \$cookie
     -   [ ] \$redirect
-<<<<<<< HEAD
-    -   [ ] \$badfilter (see this as well: https://github.com/AdguardTeam/CoreLibs/issues/1241)
+    -   [x] \$badfilter (see this as well: https://github.com/AdguardTeam/CoreLibs/issues/1241)
     -   [x] \$stealth modifier
-=======
-    -   [x] \$badfilter (see this as well: https://github.com/AdguardTeam/CoreLibs/issues/1241)
-    -   [ ] \$stealth modifier
->>>>>>> 1731999b
     -   [ ] \$ping modifier (https://github.com/AdguardTeam/AdguardBrowserExtension/issues/1584)
     
 ### Chrome sample extension
