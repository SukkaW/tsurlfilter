--- conflicted
+++ resolved
@@ -64,13 +64,8 @@
     -   [x] \$replace
     -   [x] \$csp
     -   [x] \$cookie
-<<<<<<< HEAD
     -   [x] \$redirect
-    -   [ ] \$badfilter (see this as well: https://github.com/AdguardTeam/CoreLibs/issues/1241)
-=======
-    -   [ ] \$redirect
     -   [x] \$badfilter (see this as well: https://github.com/AdguardTeam/CoreLibs/issues/1241)
->>>>>>> 1731999b
     -   [ ] \$stealth modifier
     -   [ ] \$ping modifier (https://github.com/AdguardTeam/AdguardBrowserExtension/issues/1584)
     
