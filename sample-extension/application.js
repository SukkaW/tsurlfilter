--- conflicted
+++ resolved
@@ -69,7 +69,7 @@
 
         this.engine = new AGUrlFilter.Engine(ruleStorage, config);
         this.contentFiltering = new AGUrlFilter.ContentFiltering(this.filteringLog);
-<<<<<<< HEAD
+        this.stealthService = new AGUrlFilter.StealthService(stealthConfig);
         this.cookieFiltering = new AGUrlFilter.CookieFiltering(new CookieApi(this.browser), this.filteringLog, {
             getRulesForCookie: (url, thirdParty) => {
                 const request = new AGUrlFilter.Request(url, null, AGUrlFilter.RequestType.Document);
@@ -77,9 +77,6 @@
                 return this.getCookieRules(request);
             },
         });
-=======
-        this.stealthService = new AGUrlFilter.StealthService(stealthConfig);
->>>>>>> a4cdf9ac
 
         console.log('Starting url filter engine..ok');
     }
