--- conflicted
+++ resolved
@@ -97,19 +97,6 @@
             this.filteringLog.addHttpRequestEvent(details.tabId, details.url, requestRule);
         }
 
-<<<<<<< HEAD
-        if (requestRule && !requestRule.isWhitelist()) {
-            if (requestType === AGUrlFilter.RequestType.Document) {
-                return { cancel: true };
-            }
-
-            if (requestRule.isOptionEnabled(AGUrlFilter.NetworkRuleOption.Redirect)) {
-                const redirectUrl = this.redirectsService.createRedirectUrl(requestRule.getAdvancedModifierValue());
-                if (redirectUrl) {
-                    return { redirectUrl };
-                }
-            }
-=======
         // Strip tracking parameters
         const cleansedUrl = this.stealthService.removeTrackersFromUrl(request);
         if (cleansedUrl) {
@@ -118,11 +105,17 @@
             return { redirectUrl: cleansedUrl };
         }
 
-        if (requestRule
-            && !requestRule.isWhitelist()) {
-            // eslint-disable-next-line consistent-return
-            return { cancel: true };
->>>>>>> a4cdf9ac
+        if (requestRule && !requestRule.isWhitelist()) {
+            if (requestType === AGUrlFilter.RequestType.Document) {
+                return { cancel: true };
+            }
+
+            if (requestRule.isOptionEnabled(AGUrlFilter.NetworkRuleOption.Redirect)) {
+                const redirectUrl = this.redirectsService.createRedirectUrl(requestRule.getAdvancedModifierValue());
+                if (redirectUrl) {
+                    return { redirectUrl };
+                }
+            }
         }
     }
 
