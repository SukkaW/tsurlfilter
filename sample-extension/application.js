/* eslint-disable no-console, import/extensions, import/no-unresolved */
import * as TSUrlFilter from './engine.js';
import { applyCss, applyScripts } from './cosmetic.js';
import { FilteringLog } from './filtering-log/filtering-log.js';
import { RedirectsService } from './redirects/redirects-service.js';
import { CookieApi } from './cookie/cookie-api.js';
import { applyCookieRules } from './cookie/cookie-helper.js';

/**
 * Extension application class
 */
export class Application {
    /**
     * TS Engine instance
     */
    engine;

    /**
     * TS dns engine
     */
    dnsEngine;

    /**
     * Filtering log
     */
    filteringLog = new FilteringLog();

    // eslint-disable-next-line no-undef
    browser = chrome;

    /**
     * Content filtering support
     *
     * @type {boolean}
     */
    responseContentFilteringSupported = (typeof this.browser.webRequest !== 'undefined'
        && typeof this.browser.webRequest.filterResponseData !== 'undefined');

    /**
     * Content filtering module
     */
    contentFiltering = null;

    /**
     * Cookie filtering module
     */
    cookieFiltering = null;

    /**
     * Redirects service
     *
     * @type {RedirectsService}
     */
    redirectsService = new RedirectsService();

    /**
     * Initializes engine instance
     *
     * @param rulesText
     */
    async startEngine(rulesText) {
        console.log('Starting url filter engine');

        const list = new TSUrlFilter.StringRuleList(1, rulesText, false);
        const ruleStorage = new TSUrlFilter.RuleStorage([list]);

        const config = {
            engine: 'extension',
            // eslint-disable-next-line no-undef
            version: chrome.runtime.getManifest().version,
            verbose: true,
        };

        const stealthConfig = {
            stripTrackingParameters: true,
            trackingParameters: 'utm_source,utm_medium,utm_term',
            selfDestructThirdPartyCookies: true,
            selfDestructThirdPartyCookiesTime: 0,
            selfDestructFirstPartyCookies: true,
            selfDestructFirstPartyCookiesTime: 1,
        };

<<<<<<< HEAD
        this.engine = new AGUrlFilter.Engine(ruleStorage, config);
        this.contentFiltering = new AGUrlFilter.ContentFiltering(this.filteringLog);
        this.stealthService = new AGUrlFilter.StealthService(stealthConfig);
        this.cookieFiltering = new AGUrlFilter.CookieFiltering(new CookieApi(this.browser), this.filteringLog, {
            getRulesForCookie: (url, thirdParty) => {
                const request = new AGUrlFilter.Request(url, null, AGUrlFilter.RequestType.Document);
                request.thirdParty = thirdParty;
                return this.getCookieRules(request);
            },
        });
=======
        this.engine = new TSUrlFilter.Engine(ruleStorage, config);
        this.dnsEngine = new TSUrlFilter.DnsEngine(ruleStorage);
        this.contentFiltering = new TSUrlFilter.ContentFiltering(this.filteringLog);
        this.stealthService = new TSUrlFilter.StealthService(stealthConfig);
>>>>>>> 3b172394
        await this.redirectsService.init();

        console.log('Starting url filter engine..ok');
    }

    /**
     * On before request handler
     *
     * @param details request details
     */
    // eslint-disable-next-line consistent-return
    onBeforeRequest(details) {
        console.debug('Processing request..');
        console.debug(details);

        const requestType = Application.transformRequestType(details.type);
        const request = new TSUrlFilter.Request(details.url, details.initiator, requestType);

        const dnsResult = this.dnsEngine.match(request.hostname);
        if (dnsResult.basicRule && !dnsResult.basicRule.isWhitelist()) {
            this.filteringLog.addDnsEvent(details.tabId, details.url, [dnsResult.basicRule]);
            return { cancel: true };
        }

        if (dnsResult.hostRules.length > 0) {
            this.filteringLog.addDnsEvent(details.tabId, details.url, dnsResult.hostRules);
            return { cancel: true };
        }

        const result = this.engine.matchRequest(request);
        console.debug(result);

        const requestRule = result.getBasicResult();

        if (details.type === 'main_frame') {
            this.filteringLog.addHttpRequestEvent(details.tabId, details.url, requestRule);
        }

        // Strip tracking parameters
        if (!result.stealthRule) {
            const cleansedUrl = this.stealthService.removeTrackersFromUrl(request);
            if (cleansedUrl) {
                console.debug(`Stealth stripped tracking parameters for url: ${details.url}`);
                this.filteringLog.addStealthEvent(details.tabId, details.url, 'TRACKING_PARAMS');
                return { redirectUrl: cleansedUrl };
            }
        }

        if (!requestRule || !requestRule.isWhitelist()) {
            let cleansedUrl = details.url;
            result.getRemoveParamRules().forEach((r) => {
                if (!r.isWhitelist()) {
                    cleansedUrl = r.getAdvancedModifier().removeParameters(cleansedUrl);
                }
            });

            if (cleansedUrl !== details.url) {
                console.debug(`Removeparam stripped tracking parameters for url: ${details.url}`);
                this.filteringLog.addStealthEvent(details.tabId, details.url, 'TRACKING_PARAMS');

                return { redirectUrl: cleansedUrl };
            }
        }

        if (requestRule && !requestRule.isWhitelist()) {
            if (requestRule.isOptionEnabled(TSUrlFilter.NetworkRuleOption.Redirect)) {
                const redirectUrl = this.redirectsService.createRedirectUrl(requestRule.getAdvancedModifierValue());
                if (redirectUrl) {
                    return { redirectUrl };
                }
            }

            return { cancel: true };
        }
    }

    /**
     * Applies cosmetic rules to request tab
     *
     * @param details request details
     */
    applyCosmetic(details) {
        const { tabId, url } = details;

        console.debug(`Processing tab ${tabId} changes..`);

        // This is a mock request, to do it properly we should pass main frame request with correct cosmetic option
        const { hostname } = new URL(url);
        const cosmeticResult = this.engine.getCosmeticResult(hostname, TSUrlFilter.CosmeticOption.CosmeticOptionAll);
        console.debug(cosmeticResult);

        applyCss(tabId, cosmeticResult);
        applyScripts(tabId, cosmeticResult);

        cosmeticResult.JS.specific.forEach((scriptRule) => {
            this.filteringLog.addScriptInjectionEvent(
                tabId,
                url,
                scriptRule,
            );
        });
    }

    /**
     * On response headers received handler
     *
     * @param details
     * @return {{responseHeaders: *}}
     */
    // eslint-disable-next-line consistent-return
    onResponseHeadersReceived(details) {
        let responseHeaders = details.responseHeaders || [];

        const requestType = Application.transformRequestType(details.type);

        // TODO: Refactor request constructor
        const request = new AGUrlFilter.Request(details.url, details.initiator, requestType);
        request.requestId = details.requestId;
        request.tabId = details.tabId;

        // Apply Html filtering and replace rules
        if (this.responseContentFilteringSupported) {
            const contentType = Application.getHeaderValueByName(responseHeaders, 'content-type');
            const replaceRules = this.getReplaceRules(request);
            const htmlRules = this.getHtmlRules(details);

<<<<<<< HEAD
=======
            const requestType = Application.transformRequestType(details.type);
            const request = new TSUrlFilter.Request(details.url, details.initiator, requestType);
            request.requestId = details.requestId;
            request.tabId = details.tabId;
>>>>>>> 3b172394
            request.statusCode = details.statusCode;
            request.method = details.method;

            this.contentFiltering.apply(
                this.browser.webRequest.filterResponseData(details.requestId),
                request,
                contentType,
                replaceRules,
                htmlRules,
            );
        }

        let responseHeadersModified = false;
        if (details.type === 'main_frame') {
            const cspHeaders = this.getCSPHeaders(details);
            console.debug(cspHeaders);

            if (cspHeaders && cspHeaders.length > 0) {
                responseHeaders = responseHeaders.concat(cspHeaders);
                responseHeadersModified = true;
            }
        }

        this.processResponseHeaders(request, responseHeaders);

        if (responseHeadersModified) {
            console.debug('Response headers modified');
            return { responseHeaders };
        }
    }

    /**
     * Wrapper for webRequest.onCompleted event
     *
     * @param details
     */
    onCompleted(details) {
        console.debug('Processing onCompleted event');

        // Permission is not granted
        if (!this.browser.cookies) {
            throw new Error('No "cookie" permission in the extension manifest');
        }

        const requestType = Application.transformRequestType(details.type);
        const request = new AGUrlFilter.Request(details.url, details.initiator, requestType);
        request.requestId = details.requestId;
        request.tabId = details.tabId;

        const rules = this.getCookieRules(request);

        this.cookieFiltering.modifyCookies(request, rules);

        // First-party cookie blocking rules
        const blockingRules = this.cookieFiltering.getBlockingRules(rules);
        applyCookieRules(details.tabId, blockingRules);
    }

    /**
     * Returns cookie rules matching request details
     *
     * @param request
     * @return {NetworkRule[]}
     */
<<<<<<< HEAD
    getCookieRules(request) {
=======
    getCookieRules(details) {
        const request = new TSUrlFilter.Request(details.url, details.initiator, TSUrlFilter.RequestType.Document);
>>>>>>> 3b172394
        const result = this.engine.matchRequest(request);
        const cookieRules = result.getCookieRules();
        if (cookieRules.length > 0) {
            return cookieRules;
        }

        // If cookie rules not found - apply stealth rules
        return this.stealthService.getCookieRules();
    }

    /**
     * Modifies request headers
     *
     * @param request
     * @param headers
     * @return {null}
     */
    processResponseHeaders(request, headers) {
        console.debug('Processing response headers');
        console.debug(headers);

        this.cookieFiltering.processResponseHeaders(request, headers);
    }

    /**
     * Modify CSP header to block WebSocket, prohibit data: and blob: frames and WebWorkers
     *
     * @param details
     * @returns {{responseHeaders: *}} CSP headers
     */
    getCSPHeaders(details) {
        const request = new TSUrlFilter.Request(details.url, details.initiator, TSUrlFilter.RequestType.Document);
        const result = this.engine.matchRequest(request);

        const cspHeaders = [];
        const cspRules = result.getCspRules();
        if (cspRules) {
            for (let i = 0; i < cspRules.length; i += 1) {
                const rule = cspRules[i];
                cspHeaders.push({
                    name: 'Content-Security-Policy',
                    value: rule.getAdvancedModifierValue(),
                });
            }
        }

        return cspHeaders;
    }

    /**
     * Returns replace rules matching request details
     *
     * @param request
     */
<<<<<<< HEAD
    getReplaceRules(request) {
        // TODO: Cache match result at on before request step
=======
    getReplaceRules(details) {
        // TODO: Cache request - matching results

        const request = new TSUrlFilter.Request(details.url, details.initiator, TSUrlFilter.RequestType.Document);
>>>>>>> 3b172394
        const result = this.engine.matchRequest(request);

        return result.getReplaceRules();
    }

    /**
     * Returns replace rules matching request details
     *
     * @param details
     */
    getHtmlRules(details) {
        const { hostname } = new URL(details.url);
        const cosmeticResult = this.engine.getCosmeticResult(hostname, TSUrlFilter.CosmeticOption.CosmeticOptionHtml);

        return cosmeticResult.Html.getRules();
    }

    /**
     * Transform string to Request type object
     *
     * @param requestType
     * @return {RequestType}
     */
    static transformRequestType(requestType) {
        switch (requestType) {
            case 'main_frame':
                return TSUrlFilter.RequestType.Document;
            case 'document':
                return TSUrlFilter.RequestType.Subdocument;
            case 'stylesheet':
                return TSUrlFilter.RequestType.Stylesheet;
            case 'font':
                return TSUrlFilter.RequestType.Font;
            case 'image':
                return TSUrlFilter.RequestType.Image;
            case 'media':
                return TSUrlFilter.RequestType.Media;
            case 'script':
                return TSUrlFilter.RequestType.Script;
            case 'xmlhttprequest':
                return TSUrlFilter.RequestType.XmlHttpRequest;
            case 'websocket':
                return TSUrlFilter.RequestType.Websocket;
            case 'ping':
            case 'beacon':
                return TSUrlFilter.RequestType.Ping;
            default:
                return TSUrlFilter.RequestType.Other;
        }
    }

    /**
     * Finds header object by header name (case insensitive)
     * @param headers Headers collection
     * @param headerName Header name
     * @returns {*}
     */
    static findHeaderByName(headers, headerName) {
        if (headers) {
            for (let i = 0; i < headers.length; i += 1) {
                const header = headers[i];
                if (header.name.toLowerCase() === headerName.toLowerCase()) {
                    return header;
                }
            }
        }
        return null;
    }

    /**
     * Finds header value by name (case insensitive)
     * @param headers Headers collection
     * @param headerName Header name
     * @returns {null}
     */
    static getHeaderValueByName(headers, headerName) {
        const header = this.findHeaderByName(headers, headerName);
        return header ? header.value : null;
    }
}<|MERGE_RESOLUTION|>--- conflicted
+++ resolved
@@ -80,23 +80,17 @@
             selfDestructFirstPartyCookiesTime: 1,
         };
 
-<<<<<<< HEAD
-        this.engine = new AGUrlFilter.Engine(ruleStorage, config);
-        this.contentFiltering = new AGUrlFilter.ContentFiltering(this.filteringLog);
-        this.stealthService = new AGUrlFilter.StealthService(stealthConfig);
-        this.cookieFiltering = new AGUrlFilter.CookieFiltering(new CookieApi(this.browser), this.filteringLog, {
+        this.engine = new TSUrlFilter.Engine(ruleStorage, config);
+        this.dnsEngine = new TSUrlFilter.DnsEngine(ruleStorage);
+        this.contentFiltering = new TSUrlFilter.ContentFiltering(this.filteringLog);
+        this.stealthService = new TSUrlFilter.StealthService(stealthConfig);
+        this.cookieFiltering = new TSUrlFilter.CookieFiltering(new CookieApi(this.browser), this.filteringLog, {
             getRulesForCookie: (url, thirdParty) => {
-                const request = new AGUrlFilter.Request(url, null, AGUrlFilter.RequestType.Document);
+                const request = new TSUrlFilter.Request(url, null, TSUrlFilter.RequestType.Document);
                 request.thirdParty = thirdParty;
                 return this.getCookieRules(request);
             },
         });
-=======
-        this.engine = new TSUrlFilter.Engine(ruleStorage, config);
-        this.dnsEngine = new TSUrlFilter.DnsEngine(ruleStorage);
-        this.contentFiltering = new TSUrlFilter.ContentFiltering(this.filteringLog);
-        this.stealthService = new TSUrlFilter.StealthService(stealthConfig);
->>>>>>> 3b172394
         await this.redirectsService.init();
 
         console.log('Starting url filter engine..ok');
@@ -210,28 +204,22 @@
     onResponseHeadersReceived(details) {
         let responseHeaders = details.responseHeaders || [];
 
+        const contentType = Application.getHeaderValueByName(responseHeaders, 'content-type');
+        const replaceRules = this.getReplaceRules(details);
+        const htmlRules = this.getHtmlRules(details);
+
         const requestType = Application.transformRequestType(details.type);
-
-        // TODO: Refactor request constructor
-        const request = new AGUrlFilter.Request(details.url, details.initiator, requestType);
+        const request = new TSUrlFilter.Request(details.url, details.initiator, requestType);
         request.requestId = details.requestId;
         request.tabId = details.tabId;
+        request.statusCode = details.statusCode;
+        request.method = details.method;
 
         // Apply Html filtering and replace rules
         if (this.responseContentFilteringSupported) {
             const contentType = Application.getHeaderValueByName(responseHeaders, 'content-type');
             const replaceRules = this.getReplaceRules(request);
             const htmlRules = this.getHtmlRules(details);
-
-<<<<<<< HEAD
-=======
-            const requestType = Application.transformRequestType(details.type);
-            const request = new TSUrlFilter.Request(details.url, details.initiator, requestType);
-            request.requestId = details.requestId;
-            request.tabId = details.tabId;
->>>>>>> 3b172394
-            request.statusCode = details.statusCode;
-            request.method = details.method;
 
             this.contentFiltering.apply(
                 this.browser.webRequest.filterResponseData(details.requestId),
@@ -294,12 +282,7 @@
      * @param request
      * @return {NetworkRule[]}
      */
-<<<<<<< HEAD
     getCookieRules(request) {
-=======
-    getCookieRules(details) {
-        const request = new TSUrlFilter.Request(details.url, details.initiator, TSUrlFilter.RequestType.Document);
->>>>>>> 3b172394
         const result = this.engine.matchRequest(request);
         const cookieRules = result.getCookieRules();
         if (cookieRules.length > 0) {
@@ -354,15 +337,8 @@
      *
      * @param request
      */
-<<<<<<< HEAD
     getReplaceRules(request) {
         // TODO: Cache match result at on before request step
-=======
-    getReplaceRules(details) {
-        // TODO: Cache request - matching results
-
-        const request = new TSUrlFilter.Request(details.url, details.initiator, TSUrlFilter.RequestType.Document);
->>>>>>> 3b172394
         const result = this.engine.matchRequest(request);
 
         return result.getReplaceRules();
