--- conflicted
+++ resolved
@@ -91,26 +91,9 @@
 
         // eslint-disable-next-line no-param-reassign
         rules = MatchingResult.removeBadfilterRules(rules);
-<<<<<<< HEAD
-        if (sourceRules) {
-            // eslint-disable-next-line no-param-reassign
-            sourceRules = MatchingResult.removeBadfilterRules(sourceRules);
-        }
-
-        // First of all, find document-level whitelist rules
-        if (sourceRules) {
-            sourceRules.forEach((r) => {
-                if (r.isDocumentLevelWhitelistRule()) {
-                    if (!this.documentRule || r.isHigherPriority(this.documentRule)) {
-                        this.documentRule = r;
-                    }
-                }
-            });
-=======
 
         if (sourceRule) {
             this.documentRule = sourceRule;
->>>>>>> f471d726
         }
 
         // Second - check if blocking rules (generic or all of them) are allowed
