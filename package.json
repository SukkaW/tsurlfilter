--- conflicted
+++ resolved
@@ -1,11 +1,6 @@
 {
-<<<<<<< HEAD
-  "name": "@adguard/tsurlfilter-mono",
-  "version": "0.0.1",
-=======
   "name": "@adguard/tsurlfilter",
-  "version": "0.7.7",
->>>>>>> 372d1b5f
+  "version": "0.7.6",
   "description": "This is a TypeScript library that implements AdGuard's content blocking rules",
   "author": "AdGuard",
   "repository": {
@@ -63,9 +58,9 @@
     "lodash": "^4.17.15",
     "rimraf": "^3.0.1",
     "rollup": "^1.31.0",
-    "rollup-plugin-cleanup": "^3.2.1",
     "rollup-plugin-node-globals": "^1.4.0",
     "rollup-plugin-polyfill-node": "^0.7.0",
+    "rollup-plugin-sourcemaps": "^0.5.0",
     "rollup-plugin-terser": "^7.0.2",
     "rollup-plugin-typescript2": "^0.25.3",
     "travis-deploy-once": "^5.0.11",
