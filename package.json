{
  "name": "@adguard/tsurlfilter",
  "version": "0.1.0",
  "description": "This is a TypeScript library that implements AdGuard's content blocking rules",
  "main": "dist/tsurlfilter.js",
  "module": "dist/tsurlfilter.esm.js",
  "typings": "dist/types/tsurlfilter.d.ts",
  "files": [
    "dist"
  ],
  "author": "AdGuard",
  "repository": {
    "type": "git",
    "url": "git+https://github.com/AdguardTeam/tsurlfilter.git"
  },
  "license": "GPL-3.0-only",
  "engines": {
    "node": ">=6.0.0"
  },
  "bugs": {
    "url": "https://github.com/AdguardTeam/tsurlfilter/issues"
  },
  "homepage": "https://github.com/AdguardTeam/tsurlfilter#readme",
  "scripts": {
    "lint": "eslint 'src/**/*.ts' 'test/**/*.ts'",
    "prebuild": "rimraf dist",
    "build": "tsc --module commonjs && rollup -c rollup.config.ts && typedoc --out docs --target es6 --theme minimal --mode file src",
    "start": "rollup -c rollup.config.ts -w",
    "test": "jest --coverage",
    "test:watch": "jest --coverage --watch",
    "test:prod": "npm run lint && npm run test -- --no-cache",
    "build-extension": "npm run build && node ./tasks/build-extension.js",
    "prebuild-extension": "rimraf dist-extension",
    "deploy-docs": "ts-node tools/gh-pages-publish",
    "report-coverage": "cat ./coverage/lcov.info | coveralls",
    "commit": "git-cz",
    "precommit": "lint-staged",
    "travis-deploy-once": "travis-deploy-once",
    "prepublishOnly": "npm run build"
  },
  "lint-staged": {
    "{src,test}/**/*.ts": [
      "eslint --fix",
      "git add"
    ]
  },
  "config": {
    "commitizen": {
      "path": "node_modules/cz-conventional-changelog"
    }
  },
  "jest": {
    "transform": {
      ".(ts|tsx)": "ts-jest"
    },
    "testEnvironment": "node",
    "testRegex": "(/__tests__/.*|\\.(test|spec))\\.(ts|tsx|js)$",
    "moduleFileExtensions": [
      "ts",
      "tsx",
      "js"
    ],
    "coveragePathIgnorePatterns": [
      "/node_modules/",
      "/test/"
    ],
    "coverageThreshold": {
      "global": {
        "branches": 90,
        "functions": 95,
        "lines": 95,
        "statements": 95
      }
    },
    "collectCoverageFrom": [
      "src/*.{js,ts}",
      "src/*/*.{js,ts}",
      "src/*/*/*.{js,ts}"
    ]
  },
  "commitlint": {
    "extends": [
      "@commitlint/config-conventional"
    ]
  },
  "devDependencies": {
    "@commitlint/cli": "^8.3.5",
    "@commitlint/config-conventional": "^8.3.4",
    "@rollup/plugin-commonjs": "^11.0.2",
    "@rollup/plugin-json": "^4.0.2",
    "@rollup/plugin-node-resolve": "^7.1.1",
    "@rollup/plugin-typescript": "^2.1.0",
    "@types/jest": "^23.3.14",
    "@types/lodash": "^4.14.149",
    "@types/node": "^10.17.28",
    "@typescript-eslint/eslint-plugin": "^2.19.0",
    "@typescript-eslint/parser": "^2.19.0",
    "colors": "^1.4.0",
    "commitizen": "^3.1.2",
    "coveralls": "^3.0.9",
    "cz-conventional-changelog": "^3.1.0",
    "eslint": "^6.8.0",
    "eslint-config-airbnb-typescript": "^6.3.1",
    "eslint-plugin-import": "^2.20.1",
    "fs-extra": "^8.1.0",
    "husky": "^4.2.1",
    "jest": "^26.1.0",
    "jsdom": "^16.3.0",
    "lint-staged": "^10.0.7",
    "lodash": "^4.17.15",
    "rimraf": "^3.0.1",
    "rollup": "^1.31.0",
    "rollup-plugin-node-globals": "^1.4.0",
    "rollup-plugin-sourcemaps": "^0.5.0",
    "rollup-plugin-typescript2": "^0.25.3",
    "travis-deploy-once": "^5.0.11",
    "ts-jest": "^26.1.4",
    "ts-node": "^8.6.2",
    "typedoc": "^0.16.9",
    "typescript": "^3.7.5"
  },
  "dependencies": {
    "consola": "^2.12.2",
<<<<<<< HEAD
    "extended-css": "https://github.com/AdguardTeam/ExtendedCss.git#v1.2.11",
=======
    "extended-css": "git+https://github.com/AdguardTeam/ExtendedCss.git#v1.2.12",
>>>>>>> ab7cc818
    "is-ip": "^3.1.0",
    "scriptlets": "git+https://github.com/AdguardTeam/Scriptlets.git#v1.2.6",
    "text-encoding": "git+https://github.com/AdguardTeam/text-encoding.git#v0.7.1",
    "tldts": "^5.6.45"
  }
}<|MERGE_RESOLUTION|>--- conflicted
+++ resolved
@@ -121,11 +121,7 @@
   },
   "dependencies": {
     "consola": "^2.12.2",
-<<<<<<< HEAD
     "extended-css": "https://github.com/AdguardTeam/ExtendedCss.git#v1.2.11",
-=======
-    "extended-css": "git+https://github.com/AdguardTeam/ExtendedCss.git#v1.2.12",
->>>>>>> ab7cc818
     "is-ip": "^3.1.0",
     "scriptlets": "git+https://github.com/AdguardTeam/Scriptlets.git#v1.2.6",
     "text-encoding": "git+https://github.com/AdguardTeam/text-encoding.git#v0.7.1",
