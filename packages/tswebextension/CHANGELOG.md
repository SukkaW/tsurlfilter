--- conflicted
+++ resolved
@@ -7,7 +7,6 @@
 <!-- TODO: manually add compare links for version to the end of the file -->
 <!-- e.g. [0.1.2]: https://github.com/AdguardTeam/tsurlfilter/compare/tswebextension-v0.1.1...tswebextension-v0.1.2 -->
 
-<<<<<<< HEAD
 ## [Unreleased]
 
 ## Fixed
@@ -15,13 +14,13 @@
 
 ## Added
 - Support for `$cookie` modifier in MV3 via browser.cookies API and content-script.
-=======
+
+
 ## [0.3.12] - 2023-08-23
 
 ### Fixed
 - Incorrect order of `onBeforeRequest` handlers.
 - Blocked csp reports do not increment the blocked requests counter.
->>>>>>> af95b248
 
 
 ## [0.3.11] - 2023-08-21
