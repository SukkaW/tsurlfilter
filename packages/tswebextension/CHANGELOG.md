--- conflicted
+++ resolved
@@ -7,7 +7,6 @@
 <!-- TODO: manually add compare links for version to the end of the file -->
 <!-- e.g. [0.1.2]: https://github.com/AdguardTeam/tsurlfilter/compare/tswebextension-v0.1.1...tswebextension-v0.1.2 -->
 
-<<<<<<< HEAD
 ## UNRELEASED
 
 ## Fixed
@@ -15,14 +14,14 @@
 
 ## Added
 - Support for `$cookie` modifier in MV3 via browser.cookies API and content-script.
-=======
+
+
 ## [0.3.8] - 2023-08-04
 
 ### Changed
 - Updated `@adguard/tsurlfilter` to `v2.1.6`.
 - Updated `@adguard/scriptlets` to `v1.9.62`.
 
->>>>>>> ccc774fa
 
 ## [0.3.7] - 2023-07-21
 
