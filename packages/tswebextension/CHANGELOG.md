--- conflicted
+++ resolved
@@ -7,28 +7,22 @@
 <!-- TODO: manually add compare links for version to the end of the file -->
 <!-- e.g. [0.1.2]: https://github.com/AdguardTeam/tsurlfilter/compare/tswebextension-v0.1.1...tswebextension-v0.1.2 -->
 
-<<<<<<< HEAD
-## [Unreleased]
-
-## Fixed
+
+## Unreleased
+
+### Fixed
 - Applying $cookie rules on the content-script side.
+- `$csp`, `$removeparam` and `$removeheader` allowlist rules not being published as filtering log events.
 
 ## Added
 - Support for `$cookie` modifier in MV3 via browser.cookies API and content-script.
-=======
-## Unreleased
-
-### Fixed
-
-- `$csp`, `$removeparam` and `$removeheader` allowlist rules not being published as filtering log events
 
 
 ## [0.3.18] - 2023-09-13
 
 ### Fixed
-- Do not block a tab loading by `$popup` modifier rule on direct url navigation
-  [#2449](https://github.com/AdguardTeam/AdguardBrowserExtension/issues/2449).
->>>>>>> aaa0e4dd
+- Do not block a tab loading by `$popup` modifier rule on direct url navigation [#2449](https://github.com/AdguardTeam/AdguardBrowserExtension/issues/2449).
+
 
 
 ## [0.3.17] - 2023-09-13
