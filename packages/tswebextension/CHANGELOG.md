# TSWebExtension Changelog

All notable changes to this project will be documented in this file.
The format is based on [Keep a Changelog](https://keepachangelog.com/en/1.0.0/),
and this project adheres to [Semantic Versioning](https://semver.org/spec/v2.0.0.html).

<!-- TODO: manually add compare links for version to the end of the file -->
<!-- e.g. [0.1.2]: https://github.com/AdguardTeam/tsurlfilter/compare/tswebextension-v0.1.1...tswebextension-v0.1.2 -->

<<<<<<< HEAD

## Unreleased
=======
## [0.3.19] - 2023-09-18
>>>>>>> b66c9f78

### Fixed
- Applying $cookie rules on the content-script side.
- `$csp`, `$removeparam` and `$removeheader` allowlist rules not being published as filtering log events.

<<<<<<< HEAD
## Added
- Support for `$cookie` modifier in MV3 via browser.cookies API and content-script.
=======
- `$csp`, `$removeparam` and `$removeheader` allowlist rules not being published as filtering log events
- Cosmetic rule injection in cached subdocument 
[#2420](https://github.com/AdguardTeam/AdguardBrowserExtension/issues/2420)
[#2190](https://github.com/AdguardTeam/AdguardBrowserExtension/issues/2190)
[#2328](https://github.com/AdguardTeam/AdguardBrowserExtension/issues/2328)
>>>>>>> b66c9f78


## [0.3.18] - 2023-09-13

### Fixed
- Do not block a tab loading by `$popup` modifier rule on direct url navigation [#2449](https://github.com/AdguardTeam/AdguardBrowserExtension/issues/2449).



## [0.3.17] - 2023-09-13

### Added
- New `requestUrl`, `frameUrl` and `requestType` fields in `ApplyBasicRuleEvent`.

### Fixed
- Tab title is now correctly updated on url change when the document does not provide it itself
  [#2428](https://github.com/AdguardTeam/AdguardBrowserExtension/issues/2428).
- Filter id for StealthApi to display Stealth Mode cookie events in Filtering Log properly
  [#2487](https://github.com/AdguardTeam/AdguardBrowserExtension/issues/2487).


## [0.3.16] - 2023-09-05

### Fixed
- Do not apply cosmetic rules to extension pages while fallback processing
[#2459](https://github.com/AdguardTeam/AdguardBrowserExtension/issues/2459).


## [0.3.15] - 2023-09-05

### Fixed
- Redirects are not included into tab's blocked requests count
  [#2443](https://github.com/AdguardTeam/AdguardBrowserExtension/issues/2443).


## [0.3.14] - 2023-09-05

### Fixed
- Domains from the allowlist are not properly escaped before being passed into the regular expression rules
  [#2461](https://github.com/AdguardTeam/AdguardBrowserExtension/issues/2461).
- Cosmetic rule false positive applying when tab context changed while injection retry
  [#2459](https://github.com/AdguardTeam/AdguardBrowserExtension/issues/2459).


## [0.3.13] - 2023-08-25

### Changed
- Updated `@adguard/tsurlfilter` to `v2.1.11`.
- Updated `@adguard/scriptlets` to `v1.9.72`.


## [0.3.12] - 2023-08-23

### Fixed
- Incorrect order of `onBeforeRequest` handlers.
- Blocked csp reports do not increment the blocked requests counter.


## [0.3.11] - 2023-08-21

### Changed
- Updated `@adguard/tsurlfilter` to `v2.1.10`.
- Updated `@adguard/scriptlets` to `v1.9.70`.


## [0.3.10] - 2023-08-18

### Added
- Blocking third-party requests with `csp_report` content-type.
- Handling discarded tabs replacement on wake up.

### Fixed
- Do not expose JS rules in global page scope.


## [0.3.9] - 2023-08-10

### Changed
- Updated `@adguard/tsurlfilter` to `v2.1.7`.


## [0.3.8] - 2023-08-04

### Changed
- Updated `@adguard/tsurlfilter` to `v2.1.6`.
- Updated `@adguard/scriptlets` to `v1.9.62`.


## [0.3.7] - 2023-07-21

### Changed
- Updated `@adguard/tsurlfilter` to `v2.1.5`.
- Updated `@adguard/scriptlets` to `v1.9.57`.

## Fixed
- Duplicate `eventId` of filtering events.


## [0.3.6] - 2023-07-11

### Fixed
- Rules with the `$popup` modifier were ignored and showed an incorrect dummy
  page instead of closing the tab.
- In some cases, rules with the `$document` modifier did not show the dummy page.

## [0.3.5] - 2023-07-11

### Fixed
- Cosmetic rule logging


## [0.3.4] - 2023-07-11

### Added
- Support of $elemhide, $specifichide and $generichide modifiers.

### Fixed
- Cosmetic rule matching for frames loaded from the service worker cache.


## [0.3.3] - 2023-06-19

### Changed
- Updated `@adguard/tsurlfilter` to `v2.1.2`.


## [0.3.2] - 2023-06-14

### Changed
- Updated `@adguard/tsurlfilter` to `v2.1.1`.


## [0.3.1] - 2023-06-15

### Added
- new `DocumentApi` class, with frame-matching taking into account the state of the `Allowlist`.

### Changed
- `AllowlistApi` renamed to `Allowlist`. `matchFrame` method moved to `DocumentApi` class.

### Fixed
- Extra headers handling in chromium browsers.
- Filtering log update on cached pages reload.


## [0.3.0] - 2023-06-14

### Changed
- Updated `@adguard/tsurlfilter` to `v2.1.0`.

## [0.2.8] - 2023-06-13

### Changed
- `logLevel` configuration property type to `string`.
- `RequestContextStorage` to extend from `Map`.

### Deleted
- `record`, `find` methods and `onUpdate`, `onCreate` events from `RequestContextStorage`.


## [0.2.6] - 2023-06-06

### Changed
- Updated `@adguard/scriptlets` to `v1.9.37`.


## [0.2.5] - 2023-06-06

### Fixed
- Tab context matching for pages with cached document page.


## [0.2.4] - 2023-06-05

### Fixed
- `hideRequestInitiatorElement` function return more accurate css selector src attribute value
for first party requests.
- `ElementCollapser` inject styles via isolated style tag.


## [0.2.3] - 2023-05-31

### Fixed
- Script rules injection.


## [0.2.2] - 2023-05-29

### Added
- New `logLevel` optional property for MV2 configuration to control logging levels.

### Changed
- `verbose` MV2 configuration property is now optional.


## [0.2.0] - 2023-05-23

### Added
- New MV2 API methods for configuration updating without engine restart: `setFilteringEnabled`,`setCollectHitStats`, `setStealthModeEnabled`, `setSelfDestructFirstPartyCookies`, `setSelfDestructThirdPartyCookies`, `setSelfDestructThirdPartyCookies`, `setSelfDestructFirstPartyCookiesTime`, `setSelfDestructThirdPartyCookiesTime`, `setHideReferrer`, `setHideSearchQueries`, `setBlockChromeClientData`, `setSendDoNotTrack`, `setBlockWebRTC`.

### Changed
- Updated `getMessageHandler` API method return type.
- `start`, `update` and `setFilteringEnabled` API methods flush browser in-memory cache. This change improve filtering on pages with service workers and inactive tabs.

### Fixed
- Stealth module correctly sets browser privacy network settings based on `blockWebRTC`, `stealthModeEnabled` and `filteringEnabled` options
- unique `eventId` for `FilteringEventType.JsInject` events


## [0.1.4] - 2023-04-18

### Fixed
- The cookies lifetime in Stealth Mode does not apply after the engine is
  started, only after restarting.
- Incorrect work of $cookie rules: incorrect parsing of `domain` and `path`
  fields leads to errors when using browser.cookies and creating multiple
  "child" cookies for each sub-request with a more specific path, e.g. request
  to '/assets/script.js' from '/' will create a new cookie for '/assets/'.
- Wrong expirationDate for cookies.

### Added
- Applying $cookie rules to the requests before sending them to a server in the
  onBeforeSendHeaders hook.


## [0.1.3] - 2023-04-17

### Changed
- Updated `@adguard/extended-css` to `v2.0.52`
- Updated `@adguard/scriptlets` to `v1.9.7`


## [0.1.2] - 2023-04-11

### Added
- Separated export of CssHitsCounter to better tree shaking on external
  applications.


## [0.1.1] - 2023-04-04

## Changed
- Improved injection algorithm for cosmetic rules (js and css).
  logic using the Finite State Machine to avoid double injections with
  the previous boolean flag scheme.
- Set injectScript and injectCss error to debug level.


## [0.1.0] - 2023-03-31

### Changed
- Updated tsurlfilter to v2.0.


## [0.0.68] - 2023-03-24

### Added
- Described event flow scheme for webRequestModule.

### Fixed
- Changed enums according to our guideline.


## [0.0.67] - 2023-03-23

### Fixed
- Order of injecting scripts with setDomSignal.


## [0.0.66] - 2023-03-14

### Fixed
- Executing of html and replace rules for Firefox


## [0.0.65] - 2023-03-10

### Fixed
- Executing of scriptlets rules for Firefox

### Added
- Stricter checking for non local JS rules for Firefox AMO


## [0.0.64] - 2023-03-10

### Changed
- Updated `@adguard/scriptlets` to `v1.9.1`

### Fixed
- Cosmetic rules applying if CssHitsCounter is disabled
- Mark requests from navigation from address bar as first-party requests.


## [0.0.63] - 2023-02-17

### Changed
- Updated `@adguard/extended-css` to `v2.0.51`


## [0.0.62] - 2023-02-10

### Added
- Added cosmetic rules injection in tabs opened before API initialization
### Fixed
- Fix js rule injections via WebRequest API.
- Fix extended css rule injections via content-script on API initialization.
  Content-script wait for engine start before processing.
- Fix css hit counter enabling.
  Now, it is initialized only if `collectHitStats` configuration prop is true.


## [0.0.61] - 2023-02-07

### Added
- Support for browser.windows.onWindowFocusChanged to make browser.tabs.onActivated
  event calls work better when focus changes between windows.


## [0.0.60] - 2023-02-03

### Changed
- Updated `@adguard/extended-css` to `v2.0.49`


## [0.0.59] - 2023-02-03

### Changed
- Updated `@adguard/extended-css` to `v2.0.45`


## [0.0.58] - 2023-02-02

### Fixed
- When opens phishing or malware site, extension will open new tab in the
  standard window with information about blocked domain and possible actions.


## [0.0.57] - 2023-01-20

### Changed
- The order of imports to avoid side effects on tree shaking.
- Made load of AdGuard Assistant lazy to decrease size of content-script bundle.

### Fixed
- Fixed allowlist api rule generation and matching


## [0.0.56] - 2023-01-12

### Fixed
- Fixed simultaneous increase of package numbers for packages tsurlfilter and
  tswebextension in the branch epic
- Fixed working with DNT-headers and GPC from stealth mode
- Fixed js and css injection error handling
- Fixed request events initialization
- Fixed memory leaks in the tests

### Removed
- Previous url from tab's metadata

### Changes

- Merged changed from master branch


## [0.0.47] - 2022-12-27

### Fixed

- Allowlist rule priority

### Added

- Simple support of `$jsonprune`

### Removed

- Unused injectExtCss method in the CosmeticAPI


## [0.0.45] - 2022-12-26

### Fixed
- Recovered work of the blocking scriptlets `click2load.html`

### Changed
- Updated `@adguard/scriptlets` to `v1.7.20`


## [0.0.44] - 2022-12-23

### Added

- Merged changed from master branch

### Removed

- Support of $webrtc rules

### Fixed

- JS and CSS injection error handling
- Request events initialization<|MERGE_RESOLUTION|>--- conflicted
+++ resolved
@@ -7,27 +7,25 @@
 <!-- TODO: manually add compare links for version to the end of the file -->
 <!-- e.g. [0.1.2]: https://github.com/AdguardTeam/tsurlfilter/compare/tswebextension-v0.1.1...tswebextension-v0.1.2 -->
 
-<<<<<<< HEAD
 
 ## Unreleased
-=======
-## [0.3.19] - 2023-09-18
->>>>>>> b66c9f78
 
 ### Fixed
 - Applying $cookie rules on the content-script side.
 - `$csp`, `$removeparam` and `$removeheader` allowlist rules not being published as filtering log events.
 
-<<<<<<< HEAD
 ## Added
 - Support for `$cookie` modifier in MV3 via browser.cookies API and content-script.
-=======
+
+
+## [0.3.19] - 2023-09-18
+
+### Fixed
 - `$csp`, `$removeparam` and `$removeheader` allowlist rules not being published as filtering log events
 - Cosmetic rule injection in cached subdocument 
 [#2420](https://github.com/AdguardTeam/AdguardBrowserExtension/issues/2420)
 [#2190](https://github.com/AdguardTeam/AdguardBrowserExtension/issues/2190)
 [#2328](https://github.com/AdguardTeam/AdguardBrowserExtension/issues/2328)
->>>>>>> b66c9f78
 
 
 ## [0.3.18] - 2023-09-13
