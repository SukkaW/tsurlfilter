import browser from 'webextension-polyfill';
import ExtendedCss, { IAffectedElement } from 'extended-css';
export * from './stealth-helper';
import { CssHitsCounter } from './css-hits-counter';

import { elementCollapser } from './element-collapser';
import { MessageType } from '../common';
import { CookieController } from './cookie-controller';

elementCollapser.start();

// TODO: replace to separate class

const applyExtendedCss = (cssText: string) => {
    // Init css hits counter
    const cssHitsCounter = new CssHitsCounter((stats) => {
        console.debug('Css stats ready');
        console.debug(stats);
    });

    console.debug('CssHitsCounter initialized');

    // Apply extended css stylesheets
    const extendedCss = new ExtendedCss({
        styleSheet: cssText,
        beforeStyleApplied: (el: IAffectedElement) => {
            return cssHitsCounter.countAffectedByExtendedCss(el);
        },
    });

    extendedCss.apply();

    console.debug('Extended css applied');
};

(async function () {
    /**
     * if the window.top exists, the script is executed in the child frame
     * 
     * TODO: detect child frame with src
     */
    const documentUrl = window.top?.location?.href || window.location.href;

    const res = await browser.runtime.sendMessage({
        type: MessageType.GET_EXTENDED_CSS,
        payload: {
            documentUrl,
        },
    }) as string;

    if (res) {
        applyExtendedCss(res);
    }
<<<<<<< HEAD
})();

/**
 * Runs CookieController
 *
 * * Steps:
 * - content script requests matching cookie rules for the frame(in which this script is executed)
 * - service returns matching set of rules data to content script
 * - the rules are applied with TSUrlFilterContentScript.CookieController
 * - filtering log receives callback with applied rules data
 *
 * The important point is:
 * - there is no way to run cookie controller script via chrome.tabs.executeScript cause one only could be executed
 * for all frames or main frame only. But it's not correct cause there should be different rules
 * for each frame.
 */
(async () => {
    const response = await browser.runtime.sendMessage({
        type: MessageType.GET_COOKIE_RULES,
        payload: {
            documentUrl: window.location.href,
        },
    });

    if (!response) {
        return;
    }

    if (response.rulesData) {
        try {
            const cookieController = new CookieController(
                ({
                    cookieName, cookieValue, cookieDomain, cookieRuleText, thirdParty, filterId,
                }) => {
                    browser.runtime.sendMessage({
                        type: MessageType.SAVE_COOKIE_LOG_EVENT,
                        data: {
                            cookieName, cookieValue, cookieDomain, cookieRuleText, thirdParty, filterId,
                        },
                    });
                },
            );

            cookieController.apply(response.rulesData);
        } catch (e) {
            // Ignore exceptions
        }
    }
})();


=======
})();
>>>>>>> 8ca37bb5
<|MERGE_RESOLUTION|>--- conflicted
+++ resolved
@@ -36,7 +36,7 @@
 (async function () {
     /**
      * if the window.top exists, the script is executed in the child frame
-     * 
+     *
      * TODO: detect child frame with src
      */
     const documentUrl = window.top?.location?.href || window.location.href;
@@ -51,7 +51,6 @@
     if (res) {
         applyExtendedCss(res);
     }
-<<<<<<< HEAD
 })();
 
 /**
@@ -100,9 +99,4 @@
             // Ignore exceptions
         }
     }
-})();
-
-
-=======
-})();
->>>>>>> 8ca37bb5
+})();