--- conflicted
+++ resolved
@@ -35,17 +35,11 @@
 
 (async function () {
     /**
-<<<<<<< HEAD
-     * if the window.top exists, the script is executed in the child frame
-     *
-     * TODO: detect child frame with src
-=======
      * This content script executes in every page frame
      * We find nearest external source in window.top proxy
      * if this prop doesn't exist, read location data in frame context
-     * 
+     *
      * TODO: more intelligent search with base64 src url support etc.
->>>>>>> 555bee51
      */
     const documentUrl = window.top?.location?.href || window.location.href;
 
