/* eslint-disable @typescript-eslint/no-unused-vars */
<<<<<<< HEAD
import browser, {WebNavigation, WebRequest} from 'webextension-polyfill';
import {CosmeticOption, NetworkRuleOption, RequestType,} from '@adguard/tsurlfilter';

import {engineApi} from './engine-api';
import {tabsApi} from './tabs';
import {getDomain, isHttpOrWsRequest, isOwnUrl} from './utils';
import {cosmeticApi} from './cosmetic-api';
import {redirectsService} from './services/redirects-service';
import {headersService} from './services/headers-service';
import {cookieFiltering} from './services/cookie-filtering/cookie-filtering';
import {contentFilteringService} from './services/content-filtering/content-filtering';
import {
    hideRequestInitiatorElement,
    onBeforeRequest,
    onBeforeSendHeaders,
    onCompleted,
    onErrorOccurred,
    onHeadersReceived,
    onResponseStarted,
    requestContextStorage,
    RequestData,
=======
import browser, { WebRequest, WebNavigation } from 'webextension-polyfill';
import {
    CosmeticOption,
    RequestType,
    NetworkRuleOption,
} from '@adguard/tsurlfilter';

import { engineApi } from './engine-api';
import { tabsApi } from './tabs';
import { isOwnUrl, isHttpOrWsRequest, getDomain, isThirdPartyRequest } from './utils';
import { cosmeticApi } from './cosmetic-api';
import { redirectsService } from './services/redirects-service';
import {
    hideRequestInitiatorElement,
    BrowserEvents,
    requestContextStorage,
    getRequestType 
>>>>>>> a4050721
} from './request';

export type WebRequestEventResponse = WebRequest.BlockingResponseOrPromise | void;

export interface WebRequestApiInterface {
    start: () => void;
    stop: () => void;
}


const MAX_URL_LENGTH = 1024 * 16;

export class WebRequestApi implements WebRequestApiInterface {
    private listenerRemovers: (() => void)[] = [];

    constructor() {
        this.onBeforeRequest = this.onBeforeRequest.bind(this);
        this.onBeforeSendHeaders = this.onBeforeSendHeaders.bind(this);
        this.onHeadersReceived = this.onHeadersReceived.bind(this);
        this.handleCspReportRequests = this.handleCspReportRequests.bind(this);
        this.onResponseStarted = this.onResponseStarted.bind(this);
        this.onErrorOccurred = this.onErrorOccurred.bind(this);
        this.onCompleted = this.onCompleted.bind(this);

        this.onCommitted = this.onCommitted.bind(this);
    }

    public start(): void {
        // browser.webRequest Events
        this.initBeforeRequestEventListener();
        this.initCspReportRequestsEventListener();

        this.initBeforeSendHeadersEventListener();
        this.initHeadersReceivedEventListener();
        this.initOnResponseStartedEventListener();
        this.initOnErrorOccurredEventListener();
        this.initOnCompletedEventListener();

        // browser.webNavigation Events
        this.initCommittedEventListener();
    }

    public stop(): void {
        this.listenerRemovers.forEach(removeListener => {
            removeListener();
        })

        this.listenerRemovers = [];

        browser.webNavigation.onCommitted.removeListener(this.onCommitted);
    }

<<<<<<< HEAD
    private onBeforeRequest(data: RequestData<WebRequest.OnBeforeRequestDetailsType>): WebRequestEventResponse {
        if (!data.context?.matchingResult) {
            return;
        }

        const basicResult = data.context.matchingResult.getBasicResult();
=======
    private onBeforeRequest({ context, details }: BrowserEvents.RequestData<
        WebRequest.OnBeforeRequestDetailsType
    >): WebRequestEventResponse {
        const {
            requestId,
            type,
            frameId,
            tabId,
            parentFrameId,
            originUrl,
            initiator,
        } = details;
        
        let { url } = details;
        
        /**
         * truncate too long urls
         * https://github.com/AdguardTeam/AdguardBrowserExtension/issues/1493
         */
        if (url.length > MAX_URL_LENGTH) {
            url = url.slice(0, MAX_URL_LENGTH);
        }
        
        /**
         * FF sends http instead of ws protocol at the http-listeners layer
         * Although this is expected, as the Upgrade request is indeed an HTTP request,
         * we use a chromium based approach in this case.
         */
        if (type === 'websocket' && url.indexOf('http') === 0) {
            url = url.replace(/^http(s)?:/, 'ws$1:');
        }
        
        const { requestType, contentType } = getRequestType(type);
        
        let requestFrameId = type === 'main_frame'
            ? frameId
            : parentFrameId;
        
        // Relate request to main_frame
        if (requestFrameId === -1) {
            requestFrameId = 0;
        }
        
        const referrerUrl = originUrl
            || initiator
            || getDomain(url)
            || url;
        
        const thirdParty = isThirdPartyRequest(url, referrerUrl);

        requestContextStorage.update(requestId, {
            requestUrl: url,
            referrerUrl,
            requestType,
            tabId,
            frameId,
            requestFrameId,
            thirdParty,
            contentType,
        })
        
        if (isOwnUrl(referrerUrl)
            || !isHttpOrWsRequest(url)) {
            return;
        }
        
        if (requestType === RequestType.Document || requestType === RequestType.Subdocument) {
            tabsApi.recordRequestFrame(
                tabId,
                frameId,
                referrerUrl,
                requestType,
            );
        }
        
        const result = engineApi.matchRequest({
            requestUrl: url,
            frameUrl: referrerUrl,
            requestType,
            frameRule: tabsApi.getTabFrameRule(tabId),
        });

        if (!result) {
            return;
        }

        requestContextStorage.update(requestId, {
            matchingResult: result
        });

        const basicResult = result.getBasicResult();
>>>>>>> a4050721

        if (basicResult && !basicResult.isAllowlist()) {
            if (basicResult.isOptionEnabled(NetworkRuleOption.Redirect)) {
                const redirectUrl = redirectsService.createRedirectUrl(basicResult.getAdvancedModifierValue());
                if (redirectUrl) {
                    return { redirectUrl };
                }
            }

<<<<<<< HEAD
            const {
                tabId,
                requestFrameId,
                requestUrl,
                requestType,
                thirdParty,
            } = data.context;

            hideRequestInitiatorElement(tabId, requestFrameId, requestUrl, requestType, thirdParty);
=======
            hideRequestInitiatorElement(tabId, requestFrameId, url, requestType, thirdParty);
>>>>>>> a4050721

            return { cancel: true };
        }

        // TODO: Check if content filtering is available (is FF)
        if (browser.webRequest.filterResponseData) {
            const cosmeticResult = engineApi.getCosmeticResult(
                data.context.referrerUrl, CosmeticOption.CosmeticOptionHtml,
            );
            data.context.htmlRules = cosmeticResult.Html.getRules();

            contentFilteringService.onBeforeRequest(
                browser.webRequest.filterResponseData(data.context.requestId),
                data.details,
            );
        }

        return;
    }

<<<<<<< HEAD
    private onBeforeSendHeaders(data: RequestData<WebRequest.OnBeforeSendHeadersDetailsType>): WebRequestEventResponse {
        if (!data.context?.matchingResult){
            return;
        }

        cookieFiltering.onBeforeSendHeaders(data.details);

        let requestHeadersModified = false;
        if (headersService.onBeforeSendHeaders(data)) {
            requestHeadersModified = true;
        }

        if (requestHeadersModified) {
            return { requestHeaders: data.details.requestHeaders };
        }
    }

    private onHeadersReceived(data: RequestData<WebRequest.OnHeadersReceivedDetailsType>): WebRequestEventResponse {
        if (!data.context?.matchingResult){
=======
    private onBeforeSendHeaders(data: BrowserEvents.RequestData<
        WebRequest.OnBeforeSendHeadersDetailsType
    >): WebRequestEventResponse {
        // TODO: implement
        return;
    }

    private onHeadersReceived({ context }: BrowserEvents.RequestData<
        WebRequest.OnHeadersReceivedDetailsType
    >): WebRequestEventResponse {
        if (!context?.matchingResult){
>>>>>>> a4050721
            return;
        }

        const {
            matchingResult,
            requestType,
            referrerUrl,
            tabId,
            frameId,
        } = data.context;

        if (referrerUrl && (requestType === RequestType.Document || requestType === RequestType.Subdocument)){
            const cosmeticOption = matchingResult.getCosmeticOption();
            this.recordFrameInjection(referrerUrl, tabId, frameId, cosmeticOption);
        }

        cookieFiltering.onHeadersReceived(data.details);

        let responseHeadersModified = false;
        if (headersService.onHeadersReceived(data)) {
            responseHeadersModified = true;
        }

        if (responseHeadersModified) {
            return { responseHeaders: data.details.responseHeaders };
        }
    }

    private onResponseStarted({ context }: BrowserEvents.RequestData<
        WebRequest.OnResponseStartedDetailsType
    >): WebRequestEventResponse {
        if (!context?.matchingResult){
            return;
        }

        const {
            requestType,
            tabId,
            frameId,
        } = context;

        if (requestType === RequestType.Document){
            this.injectJsScript(tabId, frameId);
        }
    }

    private onCompleted({ details }: BrowserEvents.RequestData<
        WebRequest.OnCompletedDetailsType
    >): WebRequestEventResponse {
        requestContextStorage.delete(details.requestId);
    }

    private onErrorOccurred({ details }: BrowserEvents.RequestData<
        WebRequest.OnErrorOccurredDetailsType
    >): WebRequestEventResponse {
        const { requestId, tabId, frameId } = details;

        const frame = tabsApi.getTabFrame(tabId, frameId);

        if (frame?.injection){
            delete frame.injection;
        }

        requestContextStorage.delete(requestId);
    }

    private handleCspReportRequests(data: BrowserEvents.RequestData<
        WebRequest.OnBeforeRequestDetailsType
    >): WebRequestEventResponse {
        // TODO: implement
        return;
    }


    private onCommitted(details: WebNavigation.OnCommittedDetailsType): void {
        this.injectCosmetic(details);
    }


    private initBeforeRequestEventListener(): void {
        const filter: WebRequest.RequestFilter = {
            urls: ['<all_urls>'],
        };

        const extraInfoSpec: WebRequest.OnBeforeRequestOptions[] = ['blocking'];

        const removeListener = BrowserEvents.onBeforeRequest.addListener({
            callback: this.onBeforeRequest,
            filter,
            extraInfoSpec,
        });

        this.listenerRemovers.push(removeListener);
    }

    /**
     * Handler for csp reports urls
     */
    private initCspReportRequestsEventListener(): void {
        const filter: WebRequest.RequestFilter = {
            urls: ['<all_urls>'],
            types: ['csp_report'],
        };

        const extraInfoSpec: WebRequest.OnBeforeRequestOptions[] = ['requestBody'];

        const removeListener = BrowserEvents.onBeforeRequest.addListener({
            callback: this.handleCspReportRequests,
            filter,
            extraInfoSpec,
        });

        this.listenerRemovers.push(removeListener);
    }

    private initBeforeSendHeadersEventListener(): void {
        const filter: WebRequest.RequestFilter = {
            urls: ['<all_urls>'],
        };

        const removeListener =  BrowserEvents.onBeforeSendHeaders.addListener({
            callback: this.onBeforeSendHeaders,
            filter,
        });

        this.listenerRemovers.push(removeListener);
    }

    private initHeadersReceivedEventListener(): void {
        const filter: WebRequest.RequestFilter = {
            urls: ['<all_urls>'],
        };

        const extraInfoSpec: WebRequest.OnHeadersReceivedOptions[] = ['responseHeaders', 'blocking'];

        const removeListener =  BrowserEvents.onHeadersReceived.addListener({
            callback: this.onHeadersReceived,
            filter,
            extraInfoSpec,
        });

        this.listenerRemovers.push(removeListener);
    }

    private initOnResponseStartedEventListener(): void {
        const filter: WebRequest.RequestFilter = {
            urls: ['<all_urls>'],
        };

        const removeListener = BrowserEvents.onResponseStarted.addListener({
            callback: this.onResponseStarted,
            filter, 
        });

        this.listenerRemovers.push(removeListener);
    }

    private initOnErrorOccurredEventListener(): void {
        const filter: WebRequest.RequestFilter = {
            urls: ['<all_urls>'],
        };

        const removeListener = BrowserEvents.onErrorOccurred.addListener({ filter });
        this.listenerRemovers.push(removeListener);
    }

    private initOnCompletedEventListener(): void {
        const filter: WebRequest.RequestFilter = {
            urls: ['<all_urls>'],
        };

        const extraInfoSpec: WebRequest.OnCompletedOptions[] = ['responseHeaders'];

<<<<<<< HEAD
        onCompleted.addListener(
            this.onCompleted,
=======
        const removeListener = BrowserEvents.onCompleted.addListener({
>>>>>>> a4050721
            filter,
            extraInfoSpec
        });

        this.listenerRemovers.push(removeListener);
    }

    private initCommittedEventListener(): void {
        browser.webNavigation.onCommitted.addListener(this.onCommitted);
    }

    private recordFrameInjection(
        url: string,
        tabId: number,
        frameId: number,
        cosmeticOption: CosmeticOption,
    ): void {
        const cosmeticResult = engineApi.getCosmeticResult(url, cosmeticOption);

        const cssText = cosmeticApi.getCssText(cosmeticResult);
        const extCssText = cosmeticApi.getExtCssText(cosmeticResult);
        const jsScriptText = cosmeticApi.getScriptText(cosmeticResult);

        const frame = tabsApi.getTabFrame(tabId, frameId);

        if (frame){
            frame.injection = {
                cssText,
                extCssText,
                jsScriptText,
            };
        }
    }

    private injectJsScript(tabId: number, frameId: number) {
        const frame = tabsApi.getTabFrame(tabId, frameId);

        if (frame?.injection?.jsScriptText) {
            cosmeticApi.injectScript(frame.injection.jsScriptText, tabId, frameId);
        }
    }

    private injectCosmetic(details: WebNavigation.OnCommittedDetailsType): void{
        const { url, tabId, frameId } = details;

        const frame = tabsApi.getTabFrame(tabId, frameId);

        const referrerUrl = frame?.url || getDomain(url) || url;

        if (isOwnUrl(referrerUrl)
            || !isHttpOrWsRequest(url)) {
            return;
        }

        if (frame?.injection){
            const {
                cssText,
                extCssText,
                jsScriptText,
            } = frame.injection;

            if (cssText){
                cosmeticApi.injectCss(cssText, tabId, frameId);
            }

            /*
            if (extCssText){
                cosmeticApi.injectExtCss(extCssText, tabId, frameId);
            }
            */

            if (jsScriptText){
                cosmeticApi.injectScript(jsScriptText, tabId, frameId);
            }

            delete frame.injection;
        }
    }
}

export const webRequestApi = new WebRequestApi();<|MERGE_RESOLUTION|>--- conflicted
+++ resolved
@@ -1,45 +1,20 @@
 /* eslint-disable @typescript-eslint/no-unused-vars */
-<<<<<<< HEAD
 import browser, {WebNavigation, WebRequest} from 'webextension-polyfill';
 import {CosmeticOption, NetworkRuleOption, RequestType,} from '@adguard/tsurlfilter';
-
-import {engineApi} from './engine-api';
-import {tabsApi} from './tabs';
-import {getDomain, isHttpOrWsRequest, isOwnUrl} from './utils';
-import {cosmeticApi} from './cosmetic-api';
-import {redirectsService} from './services/redirects-service';
-import {headersService} from './services/headers-service';
-import {cookieFiltering} from './services/cookie-filtering/cookie-filtering';
-import {contentFilteringService} from './services/content-filtering/content-filtering';
-import {
-    hideRequestInitiatorElement,
-    onBeforeRequest,
-    onBeforeSendHeaders,
-    onCompleted,
-    onErrorOccurred,
-    onHeadersReceived,
-    onResponseStarted,
-    requestContextStorage,
-    RequestData,
-=======
-import browser, { WebRequest, WebNavigation } from 'webextension-polyfill';
-import {
-    CosmeticOption,
-    RequestType,
-    NetworkRuleOption,
-} from '@adguard/tsurlfilter';
 
 import { engineApi } from './engine-api';
 import { tabsApi } from './tabs';
 import { isOwnUrl, isHttpOrWsRequest, getDomain, isThirdPartyRequest } from './utils';
 import { cosmeticApi } from './cosmetic-api';
 import { redirectsService } from './services/redirects-service';
+import { headersService } from './services/headers-service';
+import { cookieFiltering } from './services/cookie-filtering/cookie-filtering';
+import { contentFilteringService } from './services/content-filtering/content-filtering';
 import {
     hideRequestInitiatorElement,
     BrowserEvents,
     requestContextStorage,
-    getRequestType 
->>>>>>> a4050721
+    getRequestType
 } from './request';
 
 export type WebRequestEventResponse = WebRequest.BlockingResponseOrPromise | void;
@@ -92,14 +67,6 @@
         browser.webNavigation.onCommitted.removeListener(this.onCommitted);
     }
 
-<<<<<<< HEAD
-    private onBeforeRequest(data: RequestData<WebRequest.OnBeforeRequestDetailsType>): WebRequestEventResponse {
-        if (!data.context?.matchingResult) {
-            return;
-        }
-
-        const basicResult = data.context.matchingResult.getBasicResult();
-=======
     private onBeforeRequest({ context, details }: BrowserEvents.RequestData<
         WebRequest.OnBeforeRequestDetailsType
     >): WebRequestEventResponse {
@@ -112,9 +79,9 @@
             originUrl,
             initiator,
         } = details;
-        
+
         let { url } = details;
-        
+
         /**
          * truncate too long urls
          * https://github.com/AdguardTeam/AdguardBrowserExtension/issues/1493
@@ -122,7 +89,7 @@
         if (url.length > MAX_URL_LENGTH) {
             url = url.slice(0, MAX_URL_LENGTH);
         }
-        
+
         /**
          * FF sends http instead of ws protocol at the http-listeners layer
          * Although this is expected, as the Upgrade request is indeed an HTTP request,
@@ -131,23 +98,23 @@
         if (type === 'websocket' && url.indexOf('http') === 0) {
             url = url.replace(/^http(s)?:/, 'ws$1:');
         }
-        
+
         const { requestType, contentType } = getRequestType(type);
-        
+
         let requestFrameId = type === 'main_frame'
             ? frameId
             : parentFrameId;
-        
+
         // Relate request to main_frame
         if (requestFrameId === -1) {
             requestFrameId = 0;
         }
-        
+
         const referrerUrl = originUrl
             || initiator
             || getDomain(url)
             || url;
-        
+
         const thirdParty = isThirdPartyRequest(url, referrerUrl);
 
         requestContextStorage.update(requestId, {
@@ -160,12 +127,12 @@
             thirdParty,
             contentType,
         })
-        
+
         if (isOwnUrl(referrerUrl)
             || !isHttpOrWsRequest(url)) {
             return;
         }
-        
+
         if (requestType === RequestType.Document || requestType === RequestType.Subdocument) {
             tabsApi.recordRequestFrame(
                 tabId,
@@ -174,7 +141,7 @@
                 requestType,
             );
         }
-        
+
         const result = engineApi.matchRequest({
             requestUrl: url,
             frameUrl: referrerUrl,
@@ -191,7 +158,6 @@
         });
 
         const basicResult = result.getBasicResult();
->>>>>>> a4050721
 
         if (basicResult && !basicResult.isAllowlist()) {
             if (basicResult.isOptionEnabled(NetworkRuleOption.Redirect)) {
@@ -201,19 +167,7 @@
                 }
             }
 
-<<<<<<< HEAD
-            const {
-                tabId,
-                requestFrameId,
-                requestUrl,
-                requestType,
-                thirdParty,
-            } = data.context;
-
-            hideRequestInitiatorElement(tabId, requestFrameId, requestUrl, requestType, thirdParty);
-=======
             hideRequestInitiatorElement(tabId, requestFrameId, url, requestType, thirdParty);
->>>>>>> a4050721
 
             return { cancel: true };
         }
@@ -234,8 +188,9 @@
         return;
     }
 
-<<<<<<< HEAD
-    private onBeforeSendHeaders(data: RequestData<WebRequest.OnBeforeSendHeadersDetailsType>): WebRequestEventResponse {
+    private onBeforeSendHeaders(data: BrowserEvents.RequestData<
+        WebRequest.OnBeforeSendHeadersDetailsType
+    >): WebRequestEventResponse {
         if (!data.context?.matchingResult){
             return;
         }
@@ -250,23 +205,14 @@
         if (requestHeadersModified) {
             return { requestHeaders: data.details.requestHeaders };
         }
-    }
-
-    private onHeadersReceived(data: RequestData<WebRequest.OnHeadersReceivedDetailsType>): WebRequestEventResponse {
-        if (!data.context?.matchingResult){
-=======
-    private onBeforeSendHeaders(data: BrowserEvents.RequestData<
-        WebRequest.OnBeforeSendHeadersDetailsType
-    >): WebRequestEventResponse {
-        // TODO: implement
+
         return;
     }
 
-    private onHeadersReceived({ context }: BrowserEvents.RequestData<
+    private onHeadersReceived(data: BrowserEvents.RequestData<
         WebRequest.OnHeadersReceivedDetailsType
     >): WebRequestEventResponse {
         if (!context?.matchingResult){
->>>>>>> a4050721
             return;
         }
 
@@ -418,7 +364,7 @@
 
         const removeListener = BrowserEvents.onResponseStarted.addListener({
             callback: this.onResponseStarted,
-            filter, 
+            filter,
         });
 
         this.listenerRemovers.push(removeListener);
@@ -440,12 +386,7 @@
 
         const extraInfoSpec: WebRequest.OnCompletedOptions[] = ['responseHeaders'];
 
-<<<<<<< HEAD
-        onCompleted.addListener(
-            this.onCompleted,
-=======
         const removeListener = BrowserEvents.onCompleted.addListener({
->>>>>>> a4050721
             filter,
             extraInfoSpec
         });
