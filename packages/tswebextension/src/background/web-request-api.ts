/* eslint-disable @typescript-eslint/no-unused-vars */
import browser, {WebNavigation, WebRequest} from 'webextension-polyfill';
import {CosmeticOption, NetworkRuleOption, RequestType,} from '@adguard/tsurlfilter';

import { engineApi } from './engine-api';
import { tabsApi } from './tabs';
import { isOwnUrl, isHttpOrWsRequest, getDomain, isThirdPartyRequest } from './utils';
import { cosmeticApi } from './cosmetic-api';
import { redirectsService } from './services/redirects-service';
import { headersService } from './services/headers-service';
import { cookieFiltering } from './services/cookie-filtering/cookie-filtering';
import { contentFilteringService } from './services/content-filtering/content-filtering';
import {
    hideRequestInitiatorElement,
    RequestEvents,
    requestContextStorage,
<<<<<<< HEAD
    getRequestType
=======
    getRequestType,
>>>>>>> 5fd60bd3
} from './request';

export type WebRequestEventResponse = WebRequest.BlockingResponseOrPromise | void;

export interface WebRequestApiInterface {
    start: () => void;
    stop: () => void;
}


const MAX_URL_LENGTH = 1024 * 16;

export class WebRequestApi implements WebRequestApiInterface {
    constructor() {
        this.onBeforeRequest = this.onBeforeRequest.bind(this);
        this.onHeadersReceived = this.onHeadersReceived.bind(this);
        this.onResponseStarted = this.onResponseStarted.bind(this);
        this.onErrorOccurred = this.onErrorOccurred.bind(this);
        this.onCompleted = this.onCompleted.bind(this);

        this.onCommitted = this.onCommitted.bind(this);
    }

    public start(): void {
        // browser.webRequest Events
        RequestEvents.onBeforeRequest.addListener(this.onBeforeRequest);
        RequestEvents.onHeadersReceived.addListener(this.onHeadersReceived);
        RequestEvents.onResponseStarted.addListener(this.onResponseStarted);
        RequestEvents.onErrorOccurred.addListener(this.onErrorOccurred);
        RequestEvents.onCompleted.addListener(this.onCompleted);

        // browser.webNavigation Events
        browser.webNavigation.onCommitted.addListener(this.onCommitted);
    }

    public stop(): void {
        RequestEvents.onBeforeRequest.removeListener(this.onBeforeRequest);
        RequestEvents.onHeadersReceived.removeListener(this.onHeadersReceived);
        RequestEvents.onResponseStarted.removeListener(this.onResponseStarted);
        RequestEvents.onErrorOccurred.removeListener(this.onErrorOccurred);
        RequestEvents.onCompleted.removeListener(this.onCompleted);

        browser.webNavigation.onCommitted.removeListener(this.onCommitted);
    }

    private onBeforeRequest({ details }: RequestEvents.RequestData<
    WebRequest.OnBeforeRequestDetailsType
    >): WebRequestEventResponse {
        const {
            requestId,
            type,
            frameId,
            tabId,
            parentFrameId,
            originUrl,
            initiator,
        } = details;

        let { url } = details;

        /**
         * truncate too long urls
         * https://github.com/AdguardTeam/AdguardBrowserExtension/issues/1493
         */
        if (url.length > MAX_URL_LENGTH) {
            url = url.slice(0, MAX_URL_LENGTH);
        }

        /**
         * FF sends http instead of ws protocol at the http-listeners layer
         * Although this is expected, as the Upgrade request is indeed an HTTP request,
         * we use a chromium based approach in this case.
         */
        if (type === 'websocket' && url.indexOf('http') === 0) {
            url = url.replace(/^http(s)?:/, 'ws$1:');
        }

        const { requestType, contentType } = getRequestType(type);

        let requestFrameId = type === 'main_frame'
            ? frameId
            : parentFrameId;

        // Relate request to main_frame
        if (requestFrameId === -1) {
            requestFrameId = 0;
        }

        const referrerUrl = originUrl
            || initiator
            || getDomain(url)
            || url;

        const thirdParty = isThirdPartyRequest(url, referrerUrl);

        requestContextStorage.update(requestId, {
            requestUrl: url,
            referrerUrl,
            requestType,
            tabId,
            frameId,
            requestFrameId,
            thirdParty,
            contentType,
<<<<<<< HEAD
        })

=======
        });
        
>>>>>>> 5fd60bd3
        if (isOwnUrl(referrerUrl)
            || !isHttpOrWsRequest(url)) {
            return;
        }

        if (requestType === RequestType.Document || requestType === RequestType.Subdocument) {
            tabsApi.recordRequestFrame(
                tabId,
                frameId,
                referrerUrl,
                requestType,
            );
        }

        const result = engineApi.matchRequest({
            requestUrl: url,
            frameUrl: referrerUrl,
            requestType,
            frameRule: tabsApi.getTabFrameRule(tabId),
        });

        if (!result) {
            return;
        }

        requestContextStorage.update(requestId, {
            matchingResult: result,
        });

        const basicResult = result.getBasicResult();

        if (basicResult && !basicResult.isAllowlist()) {
            if (basicResult.isOptionEnabled(NetworkRuleOption.Redirect)) {
                const redirectUrl = redirectsService.createRedirectUrl(basicResult.getAdvancedModifierValue());
                if (redirectUrl) {
                    return { redirectUrl };
                }
            }

            hideRequestInitiatorElement(tabId, requestFrameId, url, requestType, thirdParty);

            return { cancel: true };
        }

        // TODO: Check if content filtering is available (is FF)
        if (context && browser.webRequest.filterResponseData) {
            const cosmeticResult = engineApi.getCosmeticResult(
                context.referrerUrl!, CosmeticOption.CosmeticOptionHtml,
            );
            context.htmlRules = cosmeticResult.Html.getRules();

            // contentFilteringService.onBeforeRequest(
            //     browser.webRequest.filterResponseData(context.requestId),
            //     details,
            // );
        }

        return;
    }

<<<<<<< HEAD
    private onBeforeSendHeaders(data: BrowserEvents.RequestData<
        WebRequest.OnBeforeSendHeadersDetailsType
    >): WebRequestEventResponse {
        if (!data.context?.matchingResult){
            return;
        }

        cookieFiltering.onBeforeSendHeaders(data.details);

        let requestHeadersModified = false;
        if (headersService.onBeforeSendHeaders(data)) {
            requestHeadersModified = true;
        }

        if (requestHeadersModified) {
            return { requestHeaders: data.details.requestHeaders };
        }

        return;
    }

    private onHeadersReceived(data: BrowserEvents.RequestData<
        WebRequest.OnHeadersReceivedDetailsType
=======
    private onHeadersReceived({ context }: RequestEvents.RequestData<
    WebRequest.OnHeadersReceivedDetailsType
>>>>>>> 5fd60bd3
    >): WebRequestEventResponse {
        if (!data.context?.matchingResult){
            return;
        }

        const {
            matchingResult,
            requestType,
            referrerUrl,
            tabId,
            frameId,
        } = data.context;

        if (referrerUrl && (requestType === RequestType.Document || requestType === RequestType.Subdocument)){
            const cosmeticOption = matchingResult.getCosmeticOption();
            this.recordFrameInjection(referrerUrl, tabId, frameId, cosmeticOption);
        }

        cookieFiltering.onHeadersReceived(data.details);

        let responseHeadersModified = false;
        if (headersService.onHeadersReceived(data)) {
            responseHeadersModified = true;
        }

        if (responseHeadersModified) {
            return { responseHeaders: data.details.responseHeaders };
        }
    }

    private onResponseStarted({ context }: RequestEvents.RequestData<
    WebRequest.OnResponseStartedDetailsType
    >): WebRequestEventResponse {
        if (!context?.matchingResult){
            return;
        }

        const {
            requestType,
            tabId,
            frameId,
        } = context;

        if (requestType === RequestType.Document){
            this.injectJsScript(tabId, frameId);
        }
    }

    private onCompleted({ details }: RequestEvents.RequestData<
    WebRequest.OnCompletedDetailsType
    >): WebRequestEventResponse {
        requestContextStorage.delete(details.requestId);
    }

    private onErrorOccurred({ details }: RequestEvents.RequestData<
    WebRequest.OnErrorOccurredDetailsType
    >): WebRequestEventResponse {
        const { requestId, tabId, frameId } = details;

        const frame = tabsApi.getTabFrame(tabId, frameId);

        if (frame?.injection){
            delete frame.injection;
        }

        requestContextStorage.delete(requestId);
    }


    private onCommitted(details: WebNavigation.OnCommittedDetailsType): void {
        this.injectCosmetic(details);
    }

<<<<<<< HEAD

    private initBeforeRequestEventListener(): void {
        const filter: WebRequest.RequestFilter = {
            urls: ['<all_urls>'],
        };

        const extraInfoSpec: WebRequest.OnBeforeRequestOptions[] = ['blocking'];

        const removeListener = BrowserEvents.onBeforeRequest.addListener({
            callback: this.onBeforeRequest,
            filter,
            extraInfoSpec,
        });

        this.listenerRemovers.push(removeListener);
    }

    /**
     * Handler for csp reports urls
     */
    private initCspReportRequestsEventListener(): void {
        const filter: WebRequest.RequestFilter = {
            urls: ['<all_urls>'],
            types: ['csp_report'],
        };

        const extraInfoSpec: WebRequest.OnBeforeRequestOptions[] = ['requestBody'];

        const removeListener = BrowserEvents.onBeforeRequest.addListener({
            callback: this.handleCspReportRequests,
            filter,
            extraInfoSpec,
        });

        this.listenerRemovers.push(removeListener);
    }

    private initBeforeSendHeadersEventListener(): void {
        const filter: WebRequest.RequestFilter = {
            urls: ['<all_urls>'],
        };

        const removeListener =  BrowserEvents.onBeforeSendHeaders.addListener({
            callback: this.onBeforeSendHeaders,
            filter,
        });

        this.listenerRemovers.push(removeListener);
    }

    private initHeadersReceivedEventListener(): void {
        const filter: WebRequest.RequestFilter = {
            urls: ['<all_urls>'],
        };

        const extraInfoSpec: WebRequest.OnHeadersReceivedOptions[] = ['responseHeaders', 'blocking'];

        const removeListener =  BrowserEvents.onHeadersReceived.addListener({
            callback: this.onHeadersReceived,
            filter,
            extraInfoSpec,
        });

        this.listenerRemovers.push(removeListener);
    }

    private initOnResponseStartedEventListener(): void {
        const filter: WebRequest.RequestFilter = {
            urls: ['<all_urls>'],
        };

        const removeListener = BrowserEvents.onResponseStarted.addListener({
            callback: this.onResponseStarted,
            filter,
        });

        this.listenerRemovers.push(removeListener);
    }

    private initOnErrorOccurredEventListener(): void {
        const filter: WebRequest.RequestFilter = {
            urls: ['<all_urls>'],
        };

        const removeListener = BrowserEvents.onErrorOccurred.addListener({ filter });
        this.listenerRemovers.push(removeListener);
    }

    private initOnCompletedEventListener(): void {
        const filter: WebRequest.RequestFilter = {
            urls: ['<all_urls>'],
        };

        const extraInfoSpec: WebRequest.OnCompletedOptions[] = ['responseHeaders'];

        const removeListener = BrowserEvents.onCompleted.addListener({
            filter,
            extraInfoSpec
        });

        this.listenerRemovers.push(removeListener);
    }

    private initCommittedEventListener(): void {
        browser.webNavigation.onCommitted.addListener(this.onCommitted);
    }

=======
>>>>>>> 5fd60bd3
    private recordFrameInjection(
        url: string,
        tabId: number,
        frameId: number,
        cosmeticOption: CosmeticOption,
    ): void {
        const cosmeticResult = engineApi.getCosmeticResult(url, cosmeticOption);

        const cssText = cosmeticApi.getCssText(cosmeticResult);
        const extCssText = cosmeticApi.getExtCssText(cosmeticResult);
        const jsScriptText = cosmeticApi.getScriptText(cosmeticResult);

        const frame = tabsApi.getTabFrame(tabId, frameId);

        if (frame){
            frame.injection = {
                cssText,
                extCssText,
                jsScriptText,
            };
        }
    }

    private injectJsScript(tabId: number, frameId: number) {
        const frame = tabsApi.getTabFrame(tabId, frameId);

        if (frame?.injection?.jsScriptText) {
            cosmeticApi.injectScript(frame.injection.jsScriptText, tabId, frameId);
        }
    }

    private injectCosmetic(details: WebNavigation.OnCommittedDetailsType): void{
        const { url, tabId, frameId } = details;

        const frame = tabsApi.getTabFrame(tabId, frameId);

        const referrerUrl = frame?.url || getDomain(url) || url;

        if (isOwnUrl(referrerUrl)
            || !isHttpOrWsRequest(url)) {
            return;
        }

        if (frame?.injection){
<<<<<<< HEAD
            const {
                cssText,
                extCssText,
                jsScriptText,
            } = frame.injection;

            if (cssText){
                cosmeticApi.injectCss(cssText, tabId, frameId);
            }

            /*
            if (extCssText){
                cosmeticApi.injectExtCss(extCssText, tabId, frameId);
            }
            */

=======
            const { cssText, jsScriptText } = frame.injection;
    
            if (cssText){
                cosmeticApi.injectCss(cssText, tabId, frameId);
            }
            
>>>>>>> 5fd60bd3
            if (jsScriptText){
                cosmeticApi.injectScript(jsScriptText, tabId, frameId);
            }

            delete frame.injection;
        }
    }
}

export const webRequestApi = new WebRequestApi();<|MERGE_RESOLUTION|>--- conflicted
+++ resolved
@@ -1,6 +1,10 @@
 /* eslint-disable @typescript-eslint/no-unused-vars */
-import browser, {WebNavigation, WebRequest} from 'webextension-polyfill';
-import {CosmeticOption, NetworkRuleOption, RequestType,} from '@adguard/tsurlfilter';
+import browser, { WebNavigation, WebRequest } from 'webextension-polyfill';
+import {
+    CosmeticOption,
+    RequestType,
+    NetworkRuleOption,
+} from '@adguard/tsurlfilter';
 
 import { engineApi } from './engine-api';
 import { tabsApi } from './tabs';
@@ -14,11 +18,7 @@
     hideRequestInitiatorElement,
     RequestEvents,
     requestContextStorage,
-<<<<<<< HEAD
-    getRequestType
-=======
     getRequestType,
->>>>>>> 5fd60bd3
 } from './request';
 
 export type WebRequestEventResponse = WebRequest.BlockingResponseOrPromise | void;
@@ -123,13 +123,8 @@
             requestFrameId,
             thirdParty,
             contentType,
-<<<<<<< HEAD
-        })
-
-=======
         });
-        
->>>>>>> 5fd60bd3
+
         if (isOwnUrl(referrerUrl)
             || !isHttpOrWsRequest(url)) {
             return;
@@ -190,7 +185,6 @@
         return;
     }
 
-<<<<<<< HEAD
     private onBeforeSendHeaders(data: BrowserEvents.RequestData<
         WebRequest.OnBeforeSendHeadersDetailsType
     >): WebRequestEventResponse {
@@ -214,10 +208,6 @@
 
     private onHeadersReceived(data: BrowserEvents.RequestData<
         WebRequest.OnHeadersReceivedDetailsType
-=======
-    private onHeadersReceived({ context }: RequestEvents.RequestData<
-    WebRequest.OnHeadersReceivedDetailsType
->>>>>>> 5fd60bd3
     >): WebRequestEventResponse {
         if (!data.context?.matchingResult){
             return;
@@ -291,116 +281,6 @@
         this.injectCosmetic(details);
     }
 
-<<<<<<< HEAD
-
-    private initBeforeRequestEventListener(): void {
-        const filter: WebRequest.RequestFilter = {
-            urls: ['<all_urls>'],
-        };
-
-        const extraInfoSpec: WebRequest.OnBeforeRequestOptions[] = ['blocking'];
-
-        const removeListener = BrowserEvents.onBeforeRequest.addListener({
-            callback: this.onBeforeRequest,
-            filter,
-            extraInfoSpec,
-        });
-
-        this.listenerRemovers.push(removeListener);
-    }
-
-    /**
-     * Handler for csp reports urls
-     */
-    private initCspReportRequestsEventListener(): void {
-        const filter: WebRequest.RequestFilter = {
-            urls: ['<all_urls>'],
-            types: ['csp_report'],
-        };
-
-        const extraInfoSpec: WebRequest.OnBeforeRequestOptions[] = ['requestBody'];
-
-        const removeListener = BrowserEvents.onBeforeRequest.addListener({
-            callback: this.handleCspReportRequests,
-            filter,
-            extraInfoSpec,
-        });
-
-        this.listenerRemovers.push(removeListener);
-    }
-
-    private initBeforeSendHeadersEventListener(): void {
-        const filter: WebRequest.RequestFilter = {
-            urls: ['<all_urls>'],
-        };
-
-        const removeListener =  BrowserEvents.onBeforeSendHeaders.addListener({
-            callback: this.onBeforeSendHeaders,
-            filter,
-        });
-
-        this.listenerRemovers.push(removeListener);
-    }
-
-    private initHeadersReceivedEventListener(): void {
-        const filter: WebRequest.RequestFilter = {
-            urls: ['<all_urls>'],
-        };
-
-        const extraInfoSpec: WebRequest.OnHeadersReceivedOptions[] = ['responseHeaders', 'blocking'];
-
-        const removeListener =  BrowserEvents.onHeadersReceived.addListener({
-            callback: this.onHeadersReceived,
-            filter,
-            extraInfoSpec,
-        });
-
-        this.listenerRemovers.push(removeListener);
-    }
-
-    private initOnResponseStartedEventListener(): void {
-        const filter: WebRequest.RequestFilter = {
-            urls: ['<all_urls>'],
-        };
-
-        const removeListener = BrowserEvents.onResponseStarted.addListener({
-            callback: this.onResponseStarted,
-            filter,
-        });
-
-        this.listenerRemovers.push(removeListener);
-    }
-
-    private initOnErrorOccurredEventListener(): void {
-        const filter: WebRequest.RequestFilter = {
-            urls: ['<all_urls>'],
-        };
-
-        const removeListener = BrowserEvents.onErrorOccurred.addListener({ filter });
-        this.listenerRemovers.push(removeListener);
-    }
-
-    private initOnCompletedEventListener(): void {
-        const filter: WebRequest.RequestFilter = {
-            urls: ['<all_urls>'],
-        };
-
-        const extraInfoSpec: WebRequest.OnCompletedOptions[] = ['responseHeaders'];
-
-        const removeListener = BrowserEvents.onCompleted.addListener({
-            filter,
-            extraInfoSpec
-        });
-
-        this.listenerRemovers.push(removeListener);
-    }
-
-    private initCommittedEventListener(): void {
-        browser.webNavigation.onCommitted.addListener(this.onCommitted);
-    }
-
-=======
->>>>>>> 5fd60bd3
     private recordFrameInjection(
         url: string,
         tabId: number,
@@ -445,31 +325,12 @@
         }
 
         if (frame?.injection){
-<<<<<<< HEAD
-            const {
-                cssText,
-                extCssText,
-                jsScriptText,
-            } = frame.injection;
+            const { cssText, jsScriptText } = frame.injection;
 
             if (cssText){
                 cosmeticApi.injectCss(cssText, tabId, frameId);
             }
 
-            /*
-            if (extCssText){
-                cosmeticApi.injectExtCss(extCssText, tabId, frameId);
-            }
-            */
-
-=======
-            const { cssText, jsScriptText } = frame.injection;
-    
-            if (cssText){
-                cosmeticApi.injectCss(cssText, tabId, frameId);
-            }
-            
->>>>>>> 5fd60bd3
             if (jsScriptText){
                 cosmeticApi.injectScript(jsScriptText, tabId, frameId);
             }
