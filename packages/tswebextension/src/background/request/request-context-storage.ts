import { CosmeticRule, MatchingResult, RequestType } from '@adguard/tsurlfilter';
import { ContentType } from './request-type';
import ParsedCookie from '../services/cookie-filtering/parsed-cookie';

export interface RequestContext {
<<<<<<< HEAD
    requestId: string
    requestUrl: string
    referrerUrl: string
    requestType: RequestType
    contentType: ContentType
    tabId: number
    frameId: number
    requestFrameId: number
    statusCode: number | undefined,
    timestamp: number // in ms
    thirdParty: boolean
    matchingResult: MatchingResult | null
    cookies: ParsedCookie[] | undefined
    htmlRules: CosmeticRule[] | undefined
    contentTypeHeader: string | undefined
=======
    tabId: number,
    frameId: number,
    timestamp: number // in ms

    requestUrl?: string
    referrerUrl?: string
    requestType?: RequestType
    contentType?: ContentType
    requestFrameId?: number
    thirdParty?: boolean
    matchingResult?: MatchingResult | null
>>>>>>> a4050721
}

export interface RequestContextStorageInterface {
    get: (requestId: string) => RequestContext | undefined;
    record: (requestId: string, data: RequestContext) => RequestContext;
    update: (requestId: string, data: Partial<RequestContext>) => void;
    delete: (requestId: string) => void;

}

export class RequestContextStorage implements RequestContextStorageInterface {
    private contextStorage = new Map<string, RequestContext>();

    public get(requestId: string): RequestContext | undefined {
        return this.contextStorage.get(requestId);
    }

    public record(requestId: string, data: RequestContext): RequestContext {
        this.contextStorage.set(requestId, data);
        return data;
    }

    public update(requestId: string, data: Partial<RequestContext>): void {
        const requestContext = this.contextStorage.get(requestId);
        if (requestContext) {
            this.contextStorage.set(requestId, Object.assign(requestContext, data));
        }

    }

    public delete(requestId: string): void {
        if (this.contextStorage.has(requestId)) {
            this.contextStorage.delete(requestId);
        }
    }
}

export const requestContextStorage = new RequestContextStorage();<|MERGE_RESOLUTION|>--- conflicted
+++ resolved
@@ -3,23 +3,8 @@
 import ParsedCookie from '../services/cookie-filtering/parsed-cookie';
 
 export interface RequestContext {
-<<<<<<< HEAD
     requestId: string
-    requestUrl: string
-    referrerUrl: string
-    requestType: RequestType
-    contentType: ContentType
-    tabId: number
-    frameId: number
-    requestFrameId: number
-    statusCode: number | undefined,
-    timestamp: number // in ms
-    thirdParty: boolean
-    matchingResult: MatchingResult | null
-    cookies: ParsedCookie[] | undefined
-    htmlRules: CosmeticRule[] | undefined
-    contentTypeHeader: string | undefined
-=======
+
     tabId: number,
     frameId: number,
     timestamp: number // in ms
@@ -30,8 +15,11 @@
     contentType?: ContentType
     requestFrameId?: number
     thirdParty?: boolean
-    matchingResult?: MatchingResult | null
->>>>>>> a4050721
+    matchingResult?: MatchingResult | null,
+    statusCode: number | undefined
+    cookies: ParsedCookie[] | undefined
+    htmlRules: CosmeticRule[] | undefined
+    contentTypeHeader: string | undefined
 }
 
 export interface RequestContextStorageInterface {
