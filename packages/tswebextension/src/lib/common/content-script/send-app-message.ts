import browser from 'webextension-polyfill';

import { MessageType, MESSAGE_HANDLER_NAME } from '../message-constants';

// TODO check if we can return typed message here
/**
 * Sends message to the background page.
 *
 * @param message Message to send.
 * @param message.payload Payload of the message.
 * @param message.type Message type.
 *
<<<<<<< HEAD
 * @returns Promise with some answer from message handler.
=======
 * @returns Promise resolved with response from the background page.
>>>>>>> 99cfdb0a
 */
// eslint-disable-next-line @typescript-eslint/no-explicit-any
export const sendAppMessage = async (message: { type: MessageType, payload?: unknown }): Promise<any> => {
    return browser.runtime.sendMessage({ handlerName: MESSAGE_HANDLER_NAME, ...message });
};<|MERGE_RESOLUTION|>--- conflicted
+++ resolved
@@ -10,11 +10,7 @@
  * @param message.payload Payload of the message.
  * @param message.type Message type.
  *
-<<<<<<< HEAD
- * @returns Promise with some answer from message handler.
-=======
  * @returns Promise resolved with response from the background page.
->>>>>>> 99cfdb0a
  */
 // eslint-disable-next-line @typescript-eslint/no-explicit-any
 export const sendAppMessage = async (message: { type: MessageType, payload?: unknown }): Promise<any> => {
