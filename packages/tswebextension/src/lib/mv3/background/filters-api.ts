--- conflicted
+++ resolved
@@ -23,11 +23,7 @@
      * @param disableFiltersIds Rule sets to disable.
      * @param enableFiltersIds Rule sets to enable.
      *
-<<<<<<< HEAD
      * @returns Result of updating with type {@link UpdateStaticFiltersResult}.
-=======
-     * @returns Promise resolved with {@link UpdateStaticFiltersResult}.
->>>>>>> e903e97f
      */
     static async updateFiltering(
         disableFiltersIds: number[],
@@ -76,11 +72,7 @@
      * @param id Filter id.
      * @param filtersPath Path to filters directory.
      *
-<<<<<<< HEAD
-     * @returns Filter's content as list of strings.
-=======
      * @returns Promise resolved file content as a list of strings.
->>>>>>> e903e97f
      */
     private static async loadFilterContent(id: number, filtersPath: string): Promise<string[]> {
         const filterName = getFilterName(id);
