import { IFilter, IRuleSet } from '@adguard/tsurlfilter/es/declarative-converter';

<<<<<<< HEAD
import { AppInterface, defaultFilteringLog, getErrorMessage } from '../../common';
=======
import { type AppInterface, defaultFilteringLog } from '../../common';
>>>>>>> d9a267d1
import { logger } from '../utils/logger';
import { FailedEnableRuleSetsError } from '../errors/failed-enable-rule-sets-error';

import FiltersApi, { UpdateStaticFiltersResult } from './filters-api';
import UserRulesApi, { ConversionResult } from './user-rules-api';
import { MessagesApi, type MessagesHandlerMV3 } from './messages-api';
import { getAndExecuteScripts } from './scriptlets';
import { engineApi } from './engine-api';
import { declarativeFilteringLog, RecordFiltered } from './declarative-filtering-log';
import RuleSetsLoaderApi from './rule-sets-loader-api';
import { Assistant } from './assistant';
import {
    ConfigurationMV3,
    ConfigurationMV3Context,
    configurationMV3Validator,
} from './configuration';
import { RequestEvents } from './request/events/request-events';
import { TabsApi, tabsApi } from './tabs-api';
import { WebRequestApi } from './web-request-api';

type ConfigurationResult = {
    staticFiltersStatus: UpdateStaticFiltersResult,
    staticFilters: IRuleSet[],
    dynamicRules: ConversionResult
};

type FiltersUpdateInfo = {
    staticFilters: IFilter[],
    customFilters: IFilter[],
    filtersIdsToEnable: number[]
    filtersIdsToDisable: number[],
};

// Reexport types
export type {
    ConfigurationResult,
    ConversionResult,
    FailedEnableRuleSetsError,
    RecordFiltered,
};

/**
 * The TsWebExtension class is a facade for working with the Chrome
 * declarativeNetRequest module: enabling/disabling static filters,
 * adding/editing/deleting custom filters or custom rules,
 * starting/stopping declarative filtering log.
 */
export class TsWebExtension implements AppInterface<
ConfigurationMV3,
ConfigurationMV3Context,
ConfigurationResult,
MessagesHandlerMV3
> {
    /**
     * Fires on filtering log event.
     */
    onFilteringLogEvent = defaultFilteringLog.onLogEvent;

    /**
     * Fires when a rule has been created from the helper.
     */
    onAssistantCreateRule = Assistant.onCreateRule;

    /**
     * This is where the configuration is stored, excluding "heavy" fields:
     * the contents of filters, custom rules and the allowlist.
     */
    configuration: ConfigurationMV3Context | undefined;

    /**
     * Whether filtering is enabled or not.
     */
    isStarted = false;

    /**
     * Stores the initialize promise to prevent multiple initialize calls when
     * a large number of messages are received when the service worker
     * starts or wakes up.
     */
    private startPromise: Promise<ConfigurationResult> | undefined;

    /**
     * Web accessible resources path in the result bundle
     * relative to the root dir. Should start with leading slash '/'.
     */
    private readonly webAccessibleResourcesPath: string | undefined;

    /**
     * Creates new {@link TsWebExtension} class.
     *
     * @param webAccessibleResourcesPath Path to resources.
     *
     * @see {@link TsWebExtension.webAccessibleResourcesPath} for details.
     */
    constructor(webAccessibleResourcesPath?: string) {
        this.webAccessibleResourcesPath = webAccessibleResourcesPath;

        // Keep app context when use method as callback
        // of WebNavigation API listeners.
        this.onCommitted = this.onCommitted.bind(this);
    }

    /**
     * Starts the configuration process, keeping the promise to prevent multiple
     * initialize calls, and executes scripts after configuration.
     *
     * @param config {@link Configuration} Configuration file which contains all
     * needed information to start.
     *
<<<<<<< HEAD
     * @returns Result of configuration {@link ConfigurationResult}.
=======
     * @returns Promise with {@link ConfigurationResult}.
>>>>>>> d9a267d1
     */
    private async innerStart(config: ConfigurationMV3): Promise<ConfigurationResult> {
        logger.debug('[START]: start');

        try {
            const res = await this.configure(config);
            await this.executeScriptlets();

            // Start listening for request events.
            RequestEvents.init();
            // Start handle request events.
            WebRequestApi.start();

            this.isStarted = true;
            this.startPromise = undefined;
            logger.debug('[START]: started');

            return res;
        } catch (e) {
            this.startPromise = undefined;
            logger.debug('[START]: failed', e);

            throw new Error('Cannot be started: ', { cause: e as Error });
        }
    }

    /**
     * Fires on WebNavigation.onCommitted event.
     *
     * @param item Item of {@link chrome.webNavigation.WebNavigationTransitionCallbackDetails}.
     * @param item.tabId The ID of the tab in which the navigation occurred.
     * @param item.url The url of the tab in which the navigation occurred.
     */
    private async onCommitted(
        { tabId, url }: chrome.webNavigation.WebNavigationTransitionCallbackDetails,
    ): Promise<void> {
        if (this.isStarted && this.configuration) {
            // If service worker just woke up
            if (this.startPromise) {
                await this.startPromise;
            }

            const { verbose } = this.configuration;
            await getAndExecuteScripts(tabId, url, verbose);
        }
    }

    /**
     * Starts filtering along with launching the tab listener, which will record
     * tab urls to work correctly with domain blocking/allowing rules, for
     * example: cosmetic rules in iframes.
     *
<<<<<<< HEAD
     * @param config Config with type {@link Configuration}.
     *
     * @returns Result of configuration {@link ConfigurationResult}.
=======
     * @param config Configuration file of following type {@link Configuration}.
     *
     * @returns Promise with {@link ConfigurationResult}.
>>>>>>> d9a267d1
     */
    public async start(config: ConfigurationMV3): Promise<ConfigurationResult> {
        logger.debug('[START]: is started ', this.isStarted);

        // Add tabs listeners
        await tabsApi.start();

        if (this.isStarted) {
            throw new Error('Already started');
        }

        if (this.startPromise) {
            logger.debug('[START]: already called start, waiting');
            const res = await this.startPromise;
            logger.debug('[START]: awaited start');
            return res;
        }

        // Call and wait for promise for allow multiple calling start
        this.startPromise = this.innerStart(config);
        return this.startPromise;
    }

    /**
     * Stops service, disables all user rules and filters.
     */
    public async stop(): Promise<void> {
        await UserRulesApi.removeAllRules();

        const disableFiltersIds = await FiltersApi.getEnabledRuleSets();
        await FiltersApi.updateFiltering(disableFiltersIds);

        await engineApi.stopEngine();

        await declarativeFilteringLog.stop();

        // Stop handle request events.
        WebRequestApi.stop();

        // Remove tabs listeners and clear context storage
        tabsApi.stop();

        this.isStarted = false;
    }

    /**
     * Applies new configuration: enables/disables static filters, creates rule
     * sets from provided filters, updates dynamic filters (converts custom
     * filters and user rules on the fly to a single merged rule set), starts
     * declarative filtering log and restarts the engine to reload cosmetic
     * rules.
     *
<<<<<<< HEAD
     * @param config Config with type {@link Configuration}.
=======
     * @param config Configuration file of following type {@link Configuration}.
>>>>>>> d9a267d1
     *
     * @returns ConfigurationResult {@link ConfigurationResult} which contains:
     * - list of errors for static filters, if any of them has been thrown
     * - converted dynamic rule set with rule set, errors and limitations.
     * @see {@link ConversionResult}
     */
    public async configure(config: ConfigurationMV3): Promise<ConfigurationResult> {
        logger.debug('[CONFIGURE]: start with ', config);

        const configuration = configurationMV3Validator.parse(config);

        // Extract filter into from configuration.
        const {
            staticFilters,
            customFilters,
            filtersIdsToEnable,
            filtersIdsToDisable,
        } = await TsWebExtension.getFiltersUpdateInfo(configuration);

        // Update list of enabled static filters
        const staticFiltersStatus = await FiltersApi.updateFiltering(
            filtersIdsToDisable,
            filtersIdsToEnable,
        );

        // Create static rulesets.
        const staticRuleSets = await TsWebExtension.loadStaticRuleSets(
            configuration.ruleSetsPath,
            staticFilters,
        );

        // Convert custom filters and user rules into one rule set and apply it
        const dynamicRules = await UserRulesApi.updateDynamicFiltering(
            configuration.userrules,
            customFilters,
            staticRuleSets,
            this.webAccessibleResourcesPath,
        );

        // Reload engine for cosmetic rules
        engineApi.waitingForEngine = engineApi.startEngine({
            filters: [
                ...staticFilters,
                ...customFilters,
            ],
            userrules: configuration.userrules,
            verbose: configuration.verbose,
        });
        await engineApi.waitingForEngine;

        // TODO: Recreate only dynamic rule set, because static cannot be changed
        const ruleSets = [
            ...staticRuleSets,
            dynamicRules.ruleSet,
        ];

        // Update rulesets in declarative filtering log.
        TsWebExtension.updateRuleSetsForFilteringLog(
            ruleSets,
            configuration.filteringLogEnabled,
        );

<<<<<<< HEAD
        // Save only lightweight copy of configuration to decrease memory usage.
=======
        // Reload request events listeners.
        await WebRequestApi.flushMemoryCache();

>>>>>>> d9a267d1
        this.configuration = TsWebExtension.createConfigurationContext(configuration);

        logger.debug('[CONFIGURE]: end');

        return {
            staticFiltersStatus,
            staticFilters: staticRuleSets,
            dynamicRules,
        };
    }

    /**
     * Opens the AdGuard assistant in the specified tab.
     *
     * @param tabId The ID of the tab where is needed to open
     * the AdGuard assistant.
     */
    // eslint-disable-next-line class-methods-use-this
    public async openAssistant(tabId: number): Promise<void> {
        await Assistant.openAssistant(tabId);
    }

    /**
     * Closes the AdGuard assistant in the specified tab.
     *
     * @param tabId The ID of the tab where is needed to close
     * the AdGuard assistant.
     */
    // TODO: deprecated?
    // eslint-disable-next-line class-methods-use-this
    public async closeAssistant(tabId: number): Promise<void> {
        await Assistant.closeAssistant(tabId);
    }

    /**
     * Gets current loaded rules in the filtering engine
     * (except declarative rules).
     *
     * @returns Number of loaded rules in the filtering engine.
     */
    // eslint-disable-next-line class-methods-use-this
    public getRulesCount(): number {
        return engineApi.getRulesCount();
    }

    /**
     * Returns a message handler that will listen to internal messages,
     * for example: get css for content-script, or start/stop declarative
     * filtering log.
     *
     * @returns Messages handler.
     */
    public getMessageHandler(): MessagesHandlerMV3 {
        // Keep app context when handle message.
        const messagesApi = new MessagesApi(this);
        return messagesApi.handleMessage;
    }

    /**
     * Executes scriptlets for the currently active tab and adds a listener to
     * the {@link chrome.webNavigation.onCommitted} hook to execute scriptlets.
     */
    public async executeScriptlets(): Promise<void> {
        const activeTab = await TabsApi.getActiveTab();

        if (this.isStarted && this.configuration && activeTab?.url && activeTab?.id) {
            const { url, id } = activeTab;
            const { verbose } = this.configuration;

            await getAndExecuteScripts(id, url, verbose);
        }

        chrome.webNavigation.onCommitted.addListener(this.onCommitted);
    }

    /**
     * Extract partial configuration {@link ConfigurationMV3Context} from whole
     * {@link ConfigurationMV3}, excluding heavyweight fields which
     * contains rules.
     *
     * @param configuration Configuration.
     *
     * @returns ConfigurationContext.
     */
    private static createConfigurationContext(
        configuration: ConfigurationMV3,
    ): ConfigurationMV3Context {
        const {
            staticFiltersIds,
            customFilters,
            verbose,
            settings,
            filtersPath,
            ruleSetsPath,
            filteringLogEnabled,
        } = configuration;

        return {
            staticFiltersIds,
            customFilters: customFilters.map(({ filterId }) => filterId),
            filtersPath,
            ruleSetsPath,
            filteringLogEnabled,
            verbose,
            settings,
        };
    }

    /**
     * Extract configuration update info from already parsed configuration.
     *
     * @param parsedConfiguration Already parsed {@link ConfigurationMV3}.
     *
     * @returns Item of {@link FiltersUpdateInfo}.
     */
    private static async getFiltersUpdateInfo(
        parsedConfiguration: ConfigurationMV3,
    ): Promise<FiltersUpdateInfo> {
        // Wrap filters to tsurlfilter.IFilter
        const staticFilters = FiltersApi.createStaticFilters(
            parsedConfiguration.staticFiltersIds,
            parsedConfiguration.filtersPath,
        );
        const customFilters = FiltersApi.createCustomFilters(
            parsedConfiguration.customFilters,
        );
        const filtersIdsToEnable = staticFilters
            .map((filter) => filter.getId());
        const enabledRuleSetsIds = await FiltersApi.getEnabledRuleSets();
        const filtersIdsToDisable = enabledRuleSetsIds
            .filter((id) => !filtersIdsToEnable.includes(id));

        return {
            staticFilters,
            customFilters,
            filtersIdsToEnable,
            filtersIdsToDisable,
        };
    }

    /**
     * Wraps static filters into rule sets.
     *
     * @param ruleSetsPath Path to the rule set metadata.
     * @param staticFilters List of static {@link IFilter}.
     *
     * @returns A list of static {@link IRuleSet}, or an empty list if an error
     * occurred during the rule scanning step.
     */
    private static async loadStaticRuleSets(
        ruleSetsPath: ConfigurationMV3['ruleSetsPath'],
        staticFilters: IFilter[],
    ): Promise<IRuleSet[]> {
        // Wrap filters into rule sets
        const ruleSetsLoaderApi = new RuleSetsLoaderApi(ruleSetsPath);
        const manifest = chrome.runtime.getManifest();
        // eslint-disable-next-line max-len
        const manifestRuleSets = manifest.declarative_net_request.rule_resources as chrome.declarativeNetRequest.Ruleset[];
        const staticRuleSetsTasks = manifestRuleSets.map(({ id }) => {
            return ruleSetsLoaderApi.createRuleSet(id, staticFilters);
        });

        try {
            const staticRuleSets = await Promise.all(staticRuleSetsTasks);

            return staticRuleSets;
        } catch (e) {
            const filterListIds = staticFilters.map((f) => f.getId());

            logger.error(`Cannot scan rules of filter list with ids ${filterListIds} due to: ${getErrorMessage(e)}`);

            return [];
        }
    }

    /**
     * Set provided list of rule sets to a filtering log and toggle it's status
     * with the passed value.
     *
     * @param allRuleSets List of {@link IRuleSet}.
     * @param filteringLogEnabled Preferred status for filtering log.
     */
    private static updateRuleSetsForFilteringLog(
        allRuleSets: IRuleSet[],
        filteringLogEnabled: boolean,
    ): void {
        declarativeFilteringLog.ruleSets = allRuleSets;

        // Starts or stop declarative filtering log.
        if (filteringLogEnabled) {
            declarativeFilteringLog.start();
        } else {
            declarativeFilteringLog.stop();
        }
    }
}<|MERGE_RESOLUTION|>--- conflicted
+++ resolved
@@ -1,10 +1,6 @@
 import { IFilter, IRuleSet } from '@adguard/tsurlfilter/es/declarative-converter';
 
-<<<<<<< HEAD
-import { AppInterface, defaultFilteringLog, getErrorMessage } from '../../common';
-=======
-import { type AppInterface, defaultFilteringLog } from '../../common';
->>>>>>> d9a267d1
+import { type AppInterface, defaultFilteringLog, getErrorMessage } from '../../common';
 import { logger } from '../utils/logger';
 import { FailedEnableRuleSetsError } from '../errors/failed-enable-rule-sets-error';
 
@@ -114,11 +110,7 @@
      * @param config {@link Configuration} Configuration file which contains all
      * needed information to start.
      *
-<<<<<<< HEAD
-     * @returns Result of configuration {@link ConfigurationResult}.
-=======
-     * @returns Promise with {@link ConfigurationResult}.
->>>>>>> d9a267d1
+     * @returns Promise with result of configuration {@link ConfigurationResult}.
      */
     private async innerStart(config: ConfigurationMV3): Promise<ConfigurationResult> {
         logger.debug('[START]: start');
@@ -171,15 +163,9 @@
      * tab urls to work correctly with domain blocking/allowing rules, for
      * example: cosmetic rules in iframes.
      *
-<<<<<<< HEAD
-     * @param config Config with type {@link Configuration}.
-     *
-     * @returns Result of configuration {@link ConfigurationResult}.
-=======
      * @param config Configuration file of following type {@link Configuration}.
      *
-     * @returns Promise with {@link ConfigurationResult}.
->>>>>>> d9a267d1
+     * @returns Promise with result of configuration {@link ConfigurationResult}.
      */
     public async start(config: ConfigurationMV3): Promise<ConfigurationResult> {
         logger.debug('[START]: is started ', this.isStarted);
@@ -232,11 +218,7 @@
      * declarative filtering log and restarts the engine to reload cosmetic
      * rules.
      *
-<<<<<<< HEAD
-     * @param config Config with type {@link Configuration}.
-=======
      * @param config Configuration file of following type {@link Configuration}.
->>>>>>> d9a267d1
      *
      * @returns ConfigurationResult {@link ConfigurationResult} which contains:
      * - list of errors for static filters, if any of them has been thrown
@@ -299,13 +281,10 @@
             configuration.filteringLogEnabled,
         );
 
-<<<<<<< HEAD
-        // Save only lightweight copy of configuration to decrease memory usage.
-=======
         // Reload request events listeners.
         await WebRequestApi.flushMemoryCache();
 
->>>>>>> d9a267d1
+        // Save only lightweight copy of configuration to decrease memory usage.
         this.configuration = TsWebExtension.createConfigurationContext(configuration);
 
         logger.debug('[CONFIGURE]: end');
