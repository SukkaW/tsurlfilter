/* eslint-disable class-methods-use-this */
import { nanoid } from 'nanoid';
import browser, { Runtime } from 'webextension-polyfill';
import { CosmeticRule, NetworkRule, NetworkRuleOption } from '@adguard/tsurlfilter';

import type { CookieRule } from '../../common/content-script/cookie-controller';
import { RequestBlockingApi } from './request';
import { ContentScriptCosmeticData, CosmeticApi } from './cosmetic-api';
import { CookieFiltering } from './services/cookie-filtering/cookie-filtering';

import {
    getAssistantCreateRulePayloadValidator,
    getCookieRulesPayloadValidator,
    getExtendedCssPayloadValidator,
    getSaveCookieLogEventPayloadValidator,
    Message,
    MessageType,
    messageValidator,
    processShouldCollapsePayloadValidator,
    FilteringLog,
    defaultFilteringLog,
    FilteringEventType,
    getDomain,
    ContentType,
} from '../../common';
import { Assistant } from './assistant';
import { tabsApi } from './api';

export type MessageHandlerMV2 = (message: Message, sender: Runtime.MessageSender) => Promise<unknown>;

type MessageSenderMV2 = (tabId: number, message: unknown) => Promise<void>;

export interface MessagesApiInterface {
    sendMessage: MessageSenderMV2;
    handleMessage: MessageHandlerMV2;
}

// TODO: add long live connection
// TODO: CollectHitStats
/**
 * Messages API implementation. It is used to communicate with content scripts.
 */
export class MessagesApi implements MessagesApiInterface {
    filteringLog: FilteringLog;

    // TODO: use IoC container?
    /**
     * Assistant event listener.
     */
    onAssistantCreateRuleListener: undefined | ((ruleText: string) => void);

    /**
     * Messages API constructor.
     *
     * @param filteringLog Filtering log.
     */
    constructor(filteringLog: FilteringLog) {
        this.filteringLog = filteringLog;
        this.handleMessage = this.handleMessage.bind(this);
    }

    /**
     * Sends message to the specified tab.
     *
     * @param tabId Tab ID.
     * @param message Message.
     */
    public async sendMessage(tabId: number, message: unknown): Promise<void> {
        await browser.tabs.sendMessage(tabId, message);
    }

    /**
     * Messages handler.
     *
     * @param message Message object.
     * @param sender Tab which sent the message.
     *
     * @returns Promise resolved with response to the message.
     */
    // TODO remove the rule bellow, and any
    // eslint-disable-next-line @typescript-eslint/no-explicit-any
    public async handleMessage(message: Message, sender: Runtime.MessageSender): Promise<any> {
        try {
            message = messageValidator.parse(message);
        } catch (e) {
            // ignore
            return undefined;
        }

        const { type } = message;

        switch (type) {
            case MessageType.ProcessShouldCollapse: {
                return this.handleProcessShouldCollapseMessage(
                    sender,
                    message.payload,
                );
            }
            case MessageType.GetCosmeticData: {
                return this.handleContentScriptDataMessage(
                    sender,
                    message.payload,
                );
            }
            case MessageType.GetCookieRules: {
                return this.handleGetCookieRulesMessage(
                    sender,
                    message.payload,
                );
            }
            case MessageType.SaveCookieLogEvent: {
                return this.handleSaveCookieLogEvent(
                    sender,
                    message.payload,
                );
            }
            case MessageType.AssistantCreateRule: {
                return this.handleAssistantCreateRuleMessage(
                    sender,
                    message.payload,
                );
            }
            case MessageType.SaveCssHitsStats: {
                return this.handleSaveCssHitsStats(sender, message.payload);
            }
            default:
        }

        return undefined;
    }

    /**
     * Handles should collapse element message.
     *
     * @param sender Tab, which sent message.
     * @param payload Message payload.
     * @returns True if element should be collapsed.
     */
    private handleProcessShouldCollapseMessage(
        sender: Runtime.MessageSender,
        payload?: unknown,
    ): boolean {
        if (!payload || !sender?.tab?.id) {
            return false;
        }

        const res = processShouldCollapsePayloadValidator.safeParse(payload);

        if (!res.success) {
            return false;
        }

        const tabId = sender.tab.id;

        const { elementUrl, documentUrl, requestType } = res.data;

        return RequestBlockingApi.shouldCollapseElement(tabId, elementUrl, documentUrl, requestType);
    }

    /**
     * Handles get extended css message.
     *
     * @param sender Tab, which sent message.
     * @param payload Message payload.
     * @returns Extended css string or false or undefined.
     */
    private handleContentScriptDataMessage(
        sender: Runtime.MessageSender,
        payload?: unknown,
    ): ContentScriptCosmeticData | null {
        if (!payload || !sender?.tab?.id) {
            return null;
        }

        const res = getExtendedCssPayloadValidator.safeParse(payload);

        if (!res.success) {
            return null;
        }

        const tabId = sender.tab.id;
        let { frameId } = sender;

        if (!frameId) {
            frameId = 0;
        }

        return CosmeticApi.getContentScriptData(res.data.documentUrl, tabId, frameId);
    }

    /**
     * Handles messages.
     * Returns cookie rules data for content script.
     *
     * @param sender Tab, which sent message.
     * @param payload Message payload.
     * @returns Cookie rules data.
     */
    private handleGetCookieRulesMessage(
        sender: Runtime.MessageSender,
        payload?: unknown,
    ): CookieRule[] {
        if (!payload || !sender?.tab?.id) {
            return [];
        }

        const res = getCookieRulesPayloadValidator.safeParse(payload);
        if (!res.success) {
            return [];
        }

        const tabId = sender.tab.id;
        let { frameId } = sender;

        if (!frameId) {
            frameId = 0;
        }

<<<<<<< HEAD
        // TODO check rules for parent/grandparent frames
        if (!tabsApi.getTabFrame(tabId, frameId)) {
            frameId = 0;
        }

        const cookieRules = CookieFiltering.getBlockingRules(tabId, frameId);
=======
        const cookieRules = cookieFiltering.getBlockingRules(res.data.documentUrl, tabId, frameId);
>>>>>>> 865ff8a6

        return cookieRules.map((rule) => ({
            ruleText: rule.getText(),
            match: rule.getAdvancedModifierValue(),
            isThirdParty: rule.isOptionEnabled(NetworkRuleOption.ThirdParty),
            filterId: rule.getFilterListId(),
            isAllowlist: rule.isAllowlist(),
        }));
    }

    /**
     * Calls filtering to add an event from cookie-controller content-script.
     *
     * @param sender Tab which sent the message.
     * @param payload Message payload.
     * @returns True if event was published to filtering log.
     */
    private handleSaveCookieLogEvent(
        sender: Runtime.MessageSender,
        payload?: unknown,
    ): boolean {
        if (!payload || !sender?.tab?.id) {
            return false;
        }

        const res = getSaveCookieLogEventPayloadValidator.safeParse(payload);
        if (!res.success) {
            return false;
        }

        const { data } = res;

        this.filteringLog.publishEvent({
            type: FilteringEventType.Cookie,
            data: {
                eventId: nanoid(),
                tabId: sender.tab.id,
                cookieName: data.cookieName,
                frameDomain: data.cookieDomain,
                cookieValue: data.cookieValue,
                rule: new NetworkRule(data.ruleText, data.filterId),
                isModifyingCookieRule: false,
                requestThirdParty: data.thirdParty,
                timestamp: Date.now(),
                requestType: ContentType.Cookie,
            },
        });

        return true;
    }

    /**
     * Handles message with new rule from assistant content script.
     *
     * @param sender Tab, which sent message.
     * @param payload Message payload.
     * @returns True if rule was dispatched.
     */
    private handleAssistantCreateRuleMessage(
        sender: Runtime.MessageSender,
        payload?: unknown,
    ): boolean {
        if (!payload || !sender?.tab?.id) {
            return false;
        }

        const res = getAssistantCreateRulePayloadValidator.safeParse(payload);
        if (!res.success) {
            return false;
        }

        const { ruleText } = res.data;

        Assistant.onCreateRule.dispatch(ruleText);
        return true;
    }

    /**
     * Handle message about saving css hits stats.
     *
     * @param sender Tab, which sent message.
     * @param payload Message payload.
     * @returns True if stats was saved.
     */
    private handleSaveCssHitsStats(
        sender: Runtime.MessageSender,
        // TODO add payload type
        // eslint-disable-next-line @typescript-eslint/no-explicit-any
        payload?: any,
    ): boolean {
        if (!payload || !sender?.tab?.id) {
            return false;
        }

        const tabId = sender.tab.id;

        const frame = tabsApi.getTabMainFrame(tabId);

        if (!frame?.url) {
            return false;
        }

        const { url } = frame;

        let published = false;

        for (let i = 0; i < payload.length; i += 1) {
            const stat = payload[i];
            const rule = new CosmeticRule(stat.ruleText, stat.filterId);

            this.filteringLog.publishEvent({
                type: FilteringEventType.ApplyCosmeticRule,
                data: {
                    tabId,
                    eventId: nanoid(),
                    rule,
                    element: stat.element,
                    frameUrl: url,
                    frameDomain: getDomain(url) as string,
                    requestType: ContentType.Document,
                    timestamp: Date.now(),
                },
            });
            published = true;
        }

        return published;
    }
}

export const messagesApi = new MessagesApi(defaultFilteringLog);<|MERGE_RESOLUTION|>--- conflicted
+++ resolved
@@ -6,7 +6,7 @@
 import type { CookieRule } from '../../common/content-script/cookie-controller';
 import { RequestBlockingApi } from './request';
 import { ContentScriptCosmeticData, CosmeticApi } from './cosmetic-api';
-import { CookieFiltering } from './services/cookie-filtering/cookie-filtering';
+import { cookieFiltering } from './services/cookie-filtering/cookie-filtering';
 
 import {
     getAssistantCreateRulePayloadValidator,
@@ -216,16 +216,7 @@
             frameId = 0;
         }
 
-<<<<<<< HEAD
-        // TODO check rules for parent/grandparent frames
-        if (!tabsApi.getTabFrame(tabId, frameId)) {
-            frameId = 0;
-        }
-
-        const cookieRules = CookieFiltering.getBlockingRules(tabId, frameId);
-=======
         const cookieRules = cookieFiltering.getBlockingRules(res.data.documentUrl, tabId, frameId);
->>>>>>> 865ff8a6
 
         return cookieRules.map((rule) => ({
             ruleText: rule.getText(),
