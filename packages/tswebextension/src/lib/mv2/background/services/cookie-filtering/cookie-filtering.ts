import { nanoid } from 'nanoid';
import { NetworkRule, CookieModifier } from '@adguard/tsurlfilter';
import { getDomain } from 'tldts';
import {
    ContentType,
    defaultFilteringLog,
    FilteringEventType,
    FilteringLogInterface,
    logger,
} from '../../../../common';
import { ParsedCookie } from '../../../../common/cookie-filtering/parsed-cookie';
import { findHeaderByName } from '../../../../common/utils/find-header-by-name';
import CookieRulesFinder from '../../../../common/cookie-filtering/cookie-rules-finder';
import { BrowserCookieApi } from '../../../../common/cookie-filtering/browser-cookie-api';
import CookieUtils from './utils';
import { RequestContext, requestContextStorage } from '../../request';
import { engineApi, tabsApi } from '../../api';
import { createFrameMatchQuery } from '../../utils/create-frame-match-query';

/**
 * Cookie filtering.
 *
 * The following public methods should be set as suitable webrequest events listeners, check sample extension in this
 * repo for an example.
 *
 * Logic introduction:
 *  CookieFiltering.onBeforeSendHeaders:
 *  - get all cookies for request url;
 *  - store cookies (first-party);
 *  - apply rules via modifying or removing them from headers
 *    and modifying or removing them with browser.cookies api;
 *
 *  CookieFiltering.onHeadersReceived:
 *  - parse set-cookie header, only to detect if the cookie in header will be set from third-party request;
 *  - save third-party flag for this cookie cookie.thirdParty=request.thirdParty;
 *  - apply rules via modifying or removing them from headers
 *    and modifying or removing them with browser.cookies api;
 *
 *  CookieFiltering.onCompleted:
 *  - apply rules via content script
 *  In content-scripts (check /src/content-script/cookie-controller.ts):
 *  - get matching cookie rules;
 *  - apply.
 */
export class CookieFiltering {
    private filteringLog: FilteringLogInterface;

    private browserCookieApi: BrowserCookieApi = new BrowserCookieApi();

    /**
     * Constructor.
     *
     * @param filteringLog Filtering log.
     */
    constructor(filteringLog: FilteringLogInterface) {
        this.filteringLog = filteringLog;
    }

    /**
     * Parses cookies from headers.
     *
     * @param context Request context.
     *
     * @returns True if headers were modified.
     */
    public onBeforeSendHeaders(context: RequestContext): boolean {
        const { requestHeaders, requestUrl, requestId } = context;
        if (!requestHeaders || !requestUrl) {
            return false;
        }

        const cookieHeader = findHeaderByName(requestHeaders, 'Cookie');

        if (!cookieHeader?.value) {
            return false;
        }

        const cookies = CookieUtils.parseCookies(cookieHeader.value, requestUrl);
        if (cookies.length === 0) {
            return false;
        }

        // Saves cookies to context
        requestContextStorage.update(requestId, { cookies });

        // Removes cookies from browser with browser.cookies api, but not
        // removing them from context to correct process them in headers.
        // IMPORTANT: This method reads cookies from context, so it should be
        // called before method that change headers, since that method will
        // remove or change headers in context.
        this.applyRules(context)
            .catch((e) => {
                logger.error((e as Error).message);
            });

        // Removes cookie from headers and updates context.
        // Note: this method won't work in the extension build with manifest v3.
        const headersModified = this.applyRulesToRequestCookieHeaders(context);

        return headersModified;
    }

    /**
     * Applies cookies to request headers.
     *
     * @param context Request context.
     * @returns True if headers were modified.
     */
    private applyRulesToRequestCookieHeaders(context: RequestContext): boolean {
        let headersModified = false;

        const {
            requestHeaders,
            cookies,
            matchingResult,
            requestUrl,
            thirdParty,
            tabId,
            requestId,
        } = context;

        if (!requestHeaders
            || !matchingResult
            || !requestUrl
            || typeof thirdParty !== 'boolean'
            || !cookies
        ) {
            return headersModified;
        }

        const cookieRules = matchingResult.getCookieRules();

        for (let i = 0; i < cookies.length; i += 1) {
            const cookie = cookies[i];

            if (!cookie) {
                continue;
            }

            const bRule = CookieRulesFinder.lookupNotModifyingRule(cookie.name, cookieRules, thirdParty);

            if (bRule) {
                if (!bRule.isAllowlist()) {
                    // Remove from cookies array.
                    cookies.splice(i, 1);
                    // Move the loop counter back because we removed one element
                    // from the iterated array.
                    i -= 1;
                    headersModified = true;
                }

                this.recordCookieEvent(tabId, cookie, requestUrl, bRule, false, thirdParty);
            }

            const mRules = CookieRulesFinder.lookupModifyingRules(cookie.name, cookieRules, thirdParty);
            if (mRules.length > 0) {
                const appliedRules = CookieFiltering.applyRuleToBrowserCookie(cookie, mRules);
                if (appliedRules.length > 0) {
                    headersModified = true;
                }
                appliedRules.forEach((r) => {
                    this.recordCookieEvent(tabId, cookie, requestUrl, r, true, thirdParty);
                });
            }
        }

        if (headersModified) {
            const cookieHeaderIndex = requestHeaders.findIndex((header) => header.name.toLowerCase() === 'cookie');
            if (cookieHeaderIndex !== -1) {
                if (cookies.length > 0) {
                    // Update "cookie" header before send request to server.
                    requestHeaders[cookieHeaderIndex].value = CookieUtils.serializeCookieToRequestHeader(cookies);
                } else {
                    // Empty cookies, delete header "Cookie".
                    requestHeaders.splice(cookieHeaderIndex, 1);
                }
            }

            // Update headers and cookies in context.
            requestContextStorage.update(requestId, { requestHeaders, cookies });
        }

        return headersModified;
    }

    /**
     * Applies cookies to response headers.
     *
     * @param context Request context.
     * @returns True if headers were modified.
     */
    private applyRulesToResponseCookieHeaders(context: RequestContext): boolean {
        let headersModified = false;

        const {
            responseHeaders,
            matchingResult,
            requestUrl,
            thirdParty,
            tabId,
            requestId,
        } = context;

        if (!responseHeaders
            || !matchingResult
            || !requestUrl
            || typeof thirdParty !== 'boolean'
        ) {
            return headersModified;
        }

        const cookieRules = matchingResult.getCookieRules();

        for (let i = responseHeaders.length - 1; i >= 0; i -= 1) {
            const header = responseHeaders[i];
            const cookie = CookieUtils.parseSetCookieHeader(header, requestUrl);

            if (!cookie) {
                continue;
            }

            const bRule = CookieRulesFinder.lookupNotModifyingRule(cookie.name, cookieRules, thirdParty);

            if (bRule) {
                if (!bRule.isAllowlist()) {
                    responseHeaders.splice(i, 1);
                    headersModified = true;
                }

                this.recordCookieEvent(tabId, cookie, requestUrl, bRule, false, thirdParty);
            }

            const mRules = CookieRulesFinder.lookupModifyingRules(cookie.name, cookieRules, thirdParty);
            if (mRules.length > 0) {
                const appliedRules = CookieFiltering.applyRuleToBrowserCookie(cookie, mRules);
                if (appliedRules.length > 0) {
                    headersModified = true;
                    responseHeaders[i] = {
                        name: 'set-cookie',
                        value: CookieUtils.serializeCookieToResponseHeader(cookie),
                    };
                    appliedRules.forEach((r) => {
                        this.recordCookieEvent(tabId, cookie, requestUrl, r, true, thirdParty);
                    });
                }
            }
        }

        if (headersModified) {
            requestContextStorage.update(requestId, { responseHeaders });
        }

        return headersModified;
    }

    /**
     * Parses set-cookie header and looks up third-party cookies.
     * This callback won't work for mv3 extensions.
     * TODO separate or rewrite to mv2 and mv3 methods.
     *
     * @param context Request context.
     * @returns True if headers were modified.
     */
    public onHeadersReceived(context: RequestContext): boolean {
        const {
            responseHeaders,
            requestUrl,
            thirdParty,
            requestId,
        } = context;

        /**
         * Full context can be created in onBeforeRequest, partial context can
         * be created on every requestContextStorage.update method call and
         * because of that case - we explicitly checks fields in object.
         * TODO: Improve in AG-24428.
         */
        if (responseHeaders && requestUrl && typeof thirdParty !== 'undefined') {
            const cookies = CookieUtils.parseSetCookieHeaders(responseHeaders, requestUrl);
            const newCookies = cookies.filter((c) => !context.cookies?.includes(c));
            for (const cookie of newCookies) {
                cookie.thirdParty = thirdParty;
            }

            requestContextStorage.update(requestId, {
                cookies: context.cookies ? [...context.cookies, ...newCookies] : newCookies,
            });
        }

        // Removes cookies from browser with browser.cookies api, but not
        // removing them from context to correct process them in headers.
        // IMPORTANT: This method reads cookies from context, so it should be
        // called before method that change headers, since that method will
        // remove or change headers in context.
        this.applyRules(context)
            .catch((e) => {
                logger.error((e as Error).message);
            });

        // Remove cookie headers.
        // This method won't work in the extension build with manifest v3.
        const headersModified = this.applyRulesToResponseCookieHeaders(context);

        return headersModified;
    }

    /**
     * TODO: Return engine startup status data to content script
     * to delay execution of cookie rules until the engine is ready.
     *
     * Looks up blocking rules for content-script.
     *
     * @param frameUrl Frame url.
     * @param tabId Tab id.
     * @param frameId Frame id.
     * @returns List of blocking rules.
     */
<<<<<<< HEAD
    public static getBlockingRules(tabId: number, frameId: number): NetworkRule[] {
        const frame = tabsApi.getTabFrame(tabId, frameId);
=======
    public getBlockingRules(frameUrl: string, tabId: number, frameId: number): NetworkRule[] {
        const tabContext = tabsApi.getTabContext(tabId);
>>>>>>> 865ff8a6

        if (!tabContext?.info.url) {
            return [];
        }

        const matchQuery = createFrameMatchQuery(frameUrl, frameId, tabContext);

        const matchingResult = engineApi.matchRequest(matchQuery);

        if (!matchingResult) {
            return [];
        }

        const cookieRules = matchingResult.getCookieRules();

        return CookieRulesFinder.getBlockingRules(matchQuery.requestUrl, cookieRules);
    }

    /**
     * Applies rules.
     *
     * @param context Request context.
     */
    private async applyRules(context: RequestContext): Promise<void> {
        const {
            matchingResult, cookies, requestUrl, tabId,
        } = context;

        if (!matchingResult || !cookies) {
            return;
        }

        const cookieRules = matchingResult.getCookieRules();

        const promises = cookies.map(async (cookie) => {
            await this.applyRulesToCookie(cookie, cookieRules, requestUrl, tabId);
        });

        await Promise.all(promises);
    }

    /**
     * Attempts to find a "parent" cookie with a wider "path" field,
     * the scope of which includes the specified cookie from
     * the function parameters.
     *
     * This needs to prevent create of multiple "child"-cookies
     * and only modified expiration of general "parent"-cookie,
     * which covered "children"-cookies by 'path' value.
     *
     * @param cookie Cookie, for which need to find the "parent" cookie.
     *
     * @returns Item of parent cookie {@link ParsedCookie} or null if not found.
     */
    private async findParentCookie(cookie: ParsedCookie): Promise<ParsedCookie | null> {
        const pattern = {
            url: cookie.url,
            name: cookie.name,
            domain: cookie.domain,
            secure: cookie.secure,
        };

        const parentCookies = await this.browserCookieApi.findCookies(pattern);
        const sortedParentCookies = parentCookies.sort((a, b) => a.path.length - b.path.length);

        for (let i = 0; i < sortedParentCookies.length; i += 1) {
            const parentCookie = sortedParentCookies[i];

            if (cookie.path?.startsWith(parentCookie.path)) {
                return ParsedCookie.fromBrowserCookie(parentCookie, cookie.url);
            }
        }

        return null;
    }

    /**
     * Applies rules to cookie.
     *
     * @param cookie Cookie.
     * @param cookieRules Cookie rules.
     * @param requestUrl Request URL, needs to record filtering event.
     * @param tabId Tab id.
     */
    private async applyRulesToCookie(
        cookie: ParsedCookie,
        cookieRules: NetworkRule[],
        requestUrl: string,
        tabId: number,
    ): Promise<void> {
        const cookieName = cookie.name;
        const isThirdPartyCookie = cookie.thirdParty;

        const bRule = CookieRulesFinder.lookupNotModifyingRule(cookieName, cookieRules, isThirdPartyCookie);
        if (bRule) {
            if (bRule.isAllowlist() || await this.browserCookieApi.removeCookie(cookie.name, cookie.url)) {
                this.recordCookieEvent(tabId, cookie, requestUrl, bRule, false, isThirdPartyCookie);
            }

            return;
        }

        const mRules = CookieRulesFinder.lookupModifyingRules(cookieName, cookieRules, isThirdPartyCookie);
        if (mRules.length > 0) {
            // Try to find "parent" cookie and modify it instead of creating
            // "child copy" cookie.
            const parentCookie = await this.findParentCookie(cookie);
            const cookieToModify = parentCookie || cookie;

            const appliedRules = CookieFiltering.applyRuleToBrowserCookie(cookieToModify, mRules);
            if (appliedRules.length > 0) {
                if (await this.browserCookieApi.modifyCookie(cookieToModify)) {
                    appliedRules.forEach((r) => {
                        this.recordCookieEvent(tabId, cookieToModify, requestUrl, r, true, isThirdPartyCookie);
                    });
                }
            }
        }
    }

    /**
     * Modifies instance of {@link ParsedCookie} with provided rules.
     *
     * @param cookie Cookie modify.
     * @param rules Cookie matching rules.
     * @returns Applied rules.
     */
    private static applyRuleToBrowserCookie(cookie: ParsedCookie, rules: NetworkRule[]): NetworkRule[] {
        const appliedRules = [];

        for (let i = 0; i < rules.length; i += 1) {
            const rule = rules[i];

            if (rule.isAllowlist()) {
                appliedRules.push(rule);
                continue;
            }

            const cookieModifier = rule.getAdvancedModifier() as CookieModifier;

            let modified = false;

            const sameSite = cookieModifier.getSameSite();
            if (sameSite && cookie.sameSite !== sameSite) {
                // eslint-disable-next-line no-param-reassign
                cookie.sameSite = sameSite;
                modified = true;
            }

            const maxAge = cookieModifier.getMaxAge();
            if (maxAge) {
                if (CookieUtils.updateCookieMaxAge(cookie, maxAge)) {
                    modified = true;
                }
            }

            if (modified) {
                appliedRules.push(rule);
            }
        }

        return appliedRules;
    }

    /**
     * Records cookie event to filtering log.
     *
     * @param tabId Id of the tab.
     * @param cookie Item of {@link ParsedCookie}.
     * @param requestUrl URL of the request.
     * @param rule Applied modifying or deleting rule.
     * @param isModifyingCookieRule Is applied rule modifying or not.
     * @param requestThirdParty Whether request third party or not.
     */
    private recordCookieEvent(
        tabId: number,
        cookie: ParsedCookie,
        requestUrl: string,
        rule: NetworkRule,
        isModifyingCookieRule: boolean,
        requestThirdParty: boolean,
    ): void {
        this.filteringLog.publishEvent({
            type: FilteringEventType.Cookie,
            data: {
                eventId: nanoid(),
                tabId,
                cookieName: cookie.name,
                cookieValue: cookie.value,
                frameDomain: getDomain(requestUrl) || requestUrl,
                rule,
                isModifyingCookieRule,
                requestThirdParty,
                timestamp: Date.now(),
                requestType: ContentType.Cookie,
            },
        });
    }
}

export const cookieFiltering = new CookieFiltering(defaultFilteringLog);<|MERGE_RESOLUTION|>--- conflicted
+++ resolved
@@ -315,13 +315,9 @@
      * @param frameId Frame id.
      * @returns List of blocking rules.
      */
-<<<<<<< HEAD
-    public static getBlockingRules(tabId: number, frameId: number): NetworkRule[] {
-        const frame = tabsApi.getTabFrame(tabId, frameId);
-=======
+    // eslint-disable-next-line class-methods-use-this
     public getBlockingRules(frameUrl: string, tabId: number, frameId: number): NetworkRule[] {
         const tabContext = tabsApi.getTabContext(tabId);
->>>>>>> 865ff8a6
 
         if (!tabContext?.info.url) {
             return [];
