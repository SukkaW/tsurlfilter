/* eslint-disable jsdoc/require-returns */
import { nanoid } from 'nanoid';
import { CosmeticResult, CosmeticRule } from '@adguard/tsurlfilter';

import { appContext } from './context';
import { getDomain } from '../../common/utils/url';
import { USER_FILTER_ID } from '../../common/constants';
import { defaultFilteringLog, FilteringEventType } from '../../common/filtering-log';
import { buildScriptText } from './injection-helper';
import { localScriptRulesService } from './services/local-script-rules-service';
import { stealthApi } from './stealth-api';
import { TabsApi } from './tabs/tabs-api';
import { engineApi, tabsApi } from './api';
import { createFrameMatchQuery } from './utils/create-frame-match-query';
import { getErrorMessage } from '../../common/error';
import { logger } from '../../common/utils/logger';
import { CosmeticApiCommon } from '../../common/cosmetic-api';

import type { ContentType } from '../../common/request-type';

export type ApplyCosmeticRulesParams = {
    tabId: number,
    frameId: number,
    url?: string,
    cosmeticResult: CosmeticResult,
};

export type LogJsRulesParams = {
    tabId: number,
    cosmeticResult: CosmeticResult,
    url: string,
    contentType: ContentType,
    timestamp: number,
};

export type ContentScriptCosmeticData = {
    /**
     * Is app started.
     */
    isAppStarted: boolean,

    /**
     * Are hits stats collected.
     */
    areHitsStatsCollected: boolean,

    /**
     * Extended css rules to apply.
     */
    extCssRules: string[] | null,
};

/**
 * Cosmetic api class.
 * Used to prepare and inject javascript and css into pages.
 */
export class CosmeticApi extends CosmeticApiCommon {
    private static readonly ELEMHIDE_HIT_START = " { display: none !important; content: 'adguard";

    private static readonly INJECT_HIT_START = " content: 'adguard";

    private static readonly HIT_SEP = encodeURIComponent(';');

    private static readonly HIT_END = "' !important; }";

    // Timeout for cosmetic injection retry on failure.
    private static readonly INJECTION_RETRY_TIMEOUT_MS = 10;

    // Max number of tries to inject cosmetic rules.
    private static readonly INJECTION_MAX_TRIES = 100;

    /**
     * Applies scripts from a cosmetic result. It is possible inject a script
     * only once, because after the first inject, we set a flag in an isolated
     * copy of the window and all next calls to `buildScriptText` will return
     * nothing.
     *
     * @param scriptText Script text.
     * @param tabId Tab id.
     * @param frameId Frame id.
     * @see {@link buildScriptText} for details about multiple injects.
     * @see {@link LocalScriptRulesService} for details about script source.
     */
    public static async injectScript(scriptText: string, tabId: number, frameId = 0): Promise<void> {
        return TabsApi.injectScript(buildScriptText(scriptText), tabId, frameId);
    }

    /**
     * Applies css from cosmetic result.
     *
     * Patches rule selector adding adguard mark rule info in the content attribute.
     * Example:
     * .selector -> .selector { content: 'adguard{filterId};{ruleText} !important;}.
     *
     * @param cssText Css text.
     * @param tabId Tab id.
     * @param frameId Frame id.
     */
    public static async injectCss(cssText: string, tabId: number, frameId = 0): Promise<void> {
        return TabsApi.injectCss(cssText, tabId, frameId);
    }

    /**
     * Retrieves css styles from the cosmetic result.
     *
     * @param cosmeticResult Cosmetic result.
     * @param collectingCosmeticRulesHits Flag to collect cosmetic rules hits.
     * @returns Css styles as string, or `undefined` if no styles found.
     */
    public static getCssText(cosmeticResult: CosmeticResult, collectingCosmeticRulesHits = false): string | undefined {
        const { elementHiding, CSS } = cosmeticResult;

        const elemhideCss = elementHiding.generic.concat(elementHiding.specific);
        const injectCss = CSS.generic.concat(CSS.specific);

        let styles: string[];

        if (collectingCosmeticRulesHits) {
            styles = CosmeticApi.buildStyleSheetsWithHits(elemhideCss, injectCss);
        } else {
            styles = CosmeticApi.buildStyleSheets(elemhideCss, injectCss, true);
        }

        if (styles.length > 0) {
            return styles.join(CosmeticApi.LINE_BREAK);
        }

        return undefined;
    }

    /**
     * Builds extended css rules from cosmetic result.
     *
     * @param cosmeticResult Cosmetic result.
     * @param collectingCosmeticRulesHits Flag to collect cosmetic rules hits.
     * @returns Array of extended css rules or null.
     */
    public static getExtCssRules(
        cosmeticResult: CosmeticResult,
        collectingCosmeticRulesHits = false,
    ): string[] | null {
        const { elementHiding, CSS } = cosmeticResult;

        const elemhideExtCss = elementHiding.genericExtCss.concat(elementHiding.specificExtCss);
        const injectExtCss = CSS.genericExtCss.concat(CSS.specificExtCss);

        let extCssRules: string[];

        if (collectingCosmeticRulesHits) {
            extCssRules = CosmeticApi.buildStyleSheetsWithHits(elemhideExtCss, injectExtCss);
        } else {
            extCssRules = CosmeticApi.buildStyleSheets(elemhideExtCss, injectExtCss, false);
        }

        return extCssRules.length > 0
            ? extCssRules
            : null;
    }

    /**
     * Builds scripts from cosmetic rules.
     *
     * @param rules Cosmetic rules.
     * @param frameUrl Frame url.
     * @returns Scripts or undefined.
     */
    public static getScriptText(rules: CosmeticRule[], frameUrl?: string): string | undefined {
        if (rules.length === 0) {
            return undefined;
        }

        const permittedRules = CosmeticApi.sanitizeScriptRules(rules);

        let debug = false;
        const { configuration } = appContext;
        if (configuration) {
            const { settings } = configuration;
            if (settings) {
                if (settings.collectStats) {
                    debug = true;
                }
            }
        }

        const scriptParams = {
            debug,
            frameUrl,
        };

        const scriptText = permittedRules
            .map((rule) => rule.getScript(scriptParams))
            .join('\n');

        if (!scriptText) {
            return undefined;
        }

        return `
        (function () {
            try {
                ${scriptText}
            } catch (ex) {
                console.error('Error executing AG js: ' + ex);
            }
        })();
        `;
    }

    /**
     * Returns content script data for applying cosmetic.
     *
     * @param frameUrl Frame url.
     * @param tabId Tab id.
     * @param frameId Frame id.
     * @returns Content script data for applying cosmetic.
     */
    public static getContentScriptData(
        frameUrl: string,
        tabId: number,
        frameId: number,
    ): ContentScriptCosmeticData {
        const { isStorageInitialized } = appContext;

        const data: ContentScriptCosmeticData = {
            isAppStarted: false,
            areHitsStatsCollected: false,
            extCssRules: null,
        };

        // if storage is not initialized, then app is not ready yet.
        if (!isStorageInitialized) {
            return data;
        }

        const { isAppStarted, configuration } = appContext;

        const areHitsStatsCollected = configuration?.settings.collectStats || false;

        data.isAppStarted = isAppStarted;
        data.areHitsStatsCollected = areHitsStatsCollected;

        const tabContext = tabsApi.getTabContext(tabId);

        if (!tabContext?.info.url) {
            return data;
        }

<<<<<<< HEAD
        /**
         * Cosmetic result may not be committed to frame context during worker request processing.
         * We use engine request as a fallback for this case.
         */
        if (!frame.cosmeticResult) {
            frame.cosmeticResult = engineApi.matchCosmetic({
                requestUrl: frame.url,
                frameUrl: frame.url,
                requestType: frameId === MAIN_FRAME_ID ? RequestType.Document : RequestType.SubDocument,
                frameRule: tabContext.mainFrameRule,
            });
        }
=======
        const matchQuery = createFrameMatchQuery(frameUrl, frameId, tabContext);

        const cosmeticResult = engineApi.matchCosmetic(matchQuery);
>>>>>>> 865ff8a6

        data.extCssRules = CosmeticApi.getExtCssRules(cosmeticResult, areHitsStatsCollected);

        return data;
    }

    /**
     * Applies css rules to specific frame.
     *
     * @param params Data for css rules injecting.
     */
    public static async applyCssRules(params: ApplyCosmeticRulesParams): Promise<void> {
        const {
            tabId,
            frameId,
            cosmeticResult,
        } = params;

        const { configuration } = appContext;

        const areHitsStatsCollected = configuration?.settings.collectStats || false;

        const cssText = CosmeticApi.getCssText(cosmeticResult, areHitsStatsCollected);

        if (cssText) {
            await CosmeticApi.injectCss(cssText, tabId, frameId);
        }
    }

    /**
     * Applies js rules to specific frame.
     *
     * @param params Data for js rule injecting.
     */
    public static async applyJsRules(params: ApplyCosmeticRulesParams): Promise<void> {
        const {
            tabId,
            frameId,
            cosmeticResult,
            url,
        } = params;

        const scriptRules = cosmeticResult.getScriptRules();

        let scriptText = CosmeticApi.getScriptText(scriptRules, url);
        // TODO: fix concatenation of undefined and string because:
        // undefined + '<stealth script>' === 'undefined<stealth script>'
        // AG-25896.
        scriptText += stealthApi.getSetDomSignalScript();

        if (scriptText) {
            /**
             * We can execute injectScript only once per frame, so we need to
             * combine all the scripts into a single injection.
             *
             * @see {@link buildScriptText} for details about multiple injects.
             * @see {@link LocalScriptRulesService} for details about script source
             */
            await CosmeticApi.injectScript(scriptText, tabId, frameId);
        }
    }

    /**
     * Logs js rules to specific frame.
     *
     * We need a separate function for logging because script rules can be logged before injection
     * to avoid duplicate logs while the js rule is being applied.
     *
     * See {@link WebRequestApi.onBeforeRequest} for details.
     *
     * @param params Data for js rule logging.
     */
    public static logScriptRules(params: LogJsRulesParams): void {
        const {
            tabId,
            cosmeticResult,
            url,
            contentType,
            timestamp,
        } = params;

        const scriptRules = cosmeticResult.getScriptRules();

        const permittedScriptRules = CosmeticApi.sanitizeScriptRules(scriptRules);

        for (const scriptRule of permittedScriptRules) {
            if (!scriptRule.isGeneric()) {
                defaultFilteringLog.publishEvent({
                    type: FilteringEventType.JsInject,
                    data: {
                        script: true,
                        tabId,
                        // for proper filtering log request info rule displaying
                        // event id should be unique for each event, not copied from request
                        // https://github.com/AdguardTeam/AdguardBrowserExtension/issues/2341
                        eventId: nanoid(),
                        requestUrl: url,
                        frameUrl: url,
                        frameDomain: getDomain(url) as string,
                        requestType: contentType,
                        timestamp,
                        rule: scriptRule,
                    },
                });
            }
        }
    }

    /**
     * Injects js to specified frame based on provided data and injection FSM state.
     *
     * @param frameId Frame id.
     * @param tabId Tab id.
     */
    public static async applyFrameJsRules(frameId: number, tabId: number): Promise<void> {
        return CosmeticApi.applyFrameCosmeticRules(
            frameId,
            tabId,
            CosmeticApi.applyJsRules,
        );
    }

    /**
     * Injects css to specified frame based on provided data and injection FSM state.
     *
     * @param frameId Frame id.
     * @param tabId Tab id.
     */
    public static async applyFrameCssRules(frameId: number, tabId: number): Promise<void> {
        return CosmeticApi.applyFrameCosmeticRules(
            frameId,
            tabId,
            CosmeticApi.applyCssRules,
        );
    }

    /**
     * Injects cosmetic result to specified frame based on data provided via context.
     *
     * @param frameId Frame id.
     * @param tabId Tab id.
     * @param injector Inject function.
     * @param tries Number of tries for the injection in case of failure.
     */
    private static async applyFrameCosmeticRules(
        frameId: number,
        tabId: number,
        injector: (params: ApplyCosmeticRulesParams) => Promise<void>,
        tries = 0,
    ): Promise<void> {
        try {
            // We read a cosmetic result on execution, because the tab context can change while retrying the injection.
            const frame = tabsApi.getTabFrame(tabId, frameId);

            if (frame?.cosmeticResult) {
                await injector({
                    frameId,
                    tabId,
                    url: frame.url,
                    cosmeticResult: frame.cosmeticResult,
                });
            }
        } catch (e) {
            if (tries < CosmeticApi.INJECTION_MAX_TRIES) {
                setTimeout(() => {
                    CosmeticApi.applyFrameCosmeticRules(frameId, tabId, injector, tries + 1);
                }, CosmeticApi.INJECTION_RETRY_TIMEOUT_MS);
            } else {
                logger.debug(getErrorMessage(e));
            }
        }
    }

    /**
     * Filters insecure scripts from remote sources.
     *
     * @param rules Cosmetic rules.
     * @returns Permitted script rules.
     */
    private static sanitizeScriptRules(rules: CosmeticRule[]): CosmeticRule[] {
        return rules.filter((rule) => {
            // Scriptlets should not be excluded for remote filters
            if (rule.isScriptlet) {
                return true;
            }

            // User rules should not be excluded
            const filterId = rule.getFilterListId();
            if (filterId === USER_FILTER_ID) {
                return true;
            }

            /**
             * @see {@link LocalScriptRulesService} for details about script source
             */
            const text = rule.getText();
            return localScriptRulesService.isLocal(text);
        });
    }

    /**
     * Encodes rule text.
     *
     * @param ruleText Rule text.
     * @returns Encoded rule text.
     */
    private static escapeRule(ruleText: string): string {
        return encodeURIComponent(ruleText).replace(
            /['()]/g,
            (match) => ({ "'": '%27', '(': '%28', ')': '%29' }[match] as string),
        );
    }

    /**
     * Patches rule selector adding adguard mark rule info in the content attribute.
     * Example:
     * .selector -> .selector { content: 'adguard{filterId};{ruleText} !important;}.
     *
     * @param rule Elemhide cosmetic rule.
     *
     * @returns Rule with modified stylesheet, containing content marker.
     */
    private static addMarkerToElemhideRule(rule: CosmeticRule): string {
        const result = [];
        result.push(rule.getContent());
        result.push(CosmeticApi.ELEMHIDE_HIT_START);
        result.push(rule.getFilterListId());
        result.push(CosmeticApi.HIT_SEP);
        result.push(CosmeticApi.escapeRule(rule.getText()));
        result.push(CosmeticApi.HIT_END);
        return result.join('');
    }

    /**
     * Patches rule selector adding adguard mark and rule info in the content style attribute.
     * Example:
     * .selector { color: red } -> .selector { color: red, content: 'adguard{filterId};{ruleText} !important;}.
     *
     * @param rule Inject cosmetic rule.
     *
     * @returns Modified rule with injected content marker into stylesheet.
     */
    private static addMarkerToInjectRule(rule: CosmeticRule): string {
        const result = [];
        const ruleContent = rule.getContent();
        // if rule text has content attribute we don't add rule marker
        const contentAttributeRegex = /[{;"(]\s*content\s*:/gi;
        if (contentAttributeRegex.test(ruleContent)) {
            return ruleContent;
        }

        // remove closing brace
        const ruleTextWithoutCloseBrace = ruleContent.slice(0, -1).trim();
        // check semicolon
        const ruleTextWithSemicolon = ruleTextWithoutCloseBrace.endsWith(';')
            ? ruleTextWithoutCloseBrace
            : `${ruleTextWithoutCloseBrace};`;
        result.push(ruleTextWithSemicolon);
        result.push(CosmeticApi.INJECT_HIT_START);
        result.push(rule.getFilterListId());
        result.push(CosmeticApi.HIT_SEP);
        result.push(CosmeticApi.escapeRule(rule.getText()));
        result.push(CosmeticApi.HIT_END);

        return result.join('');
    }

    /**
     * Builds stylesheets with css-hits marker.
     *
     * @param elemhideRules Elemhide css rules.
     * @param injectRules Inject css rules.
     *
     * @returns List of stylesheet expressions.
     */
    private static buildStyleSheetsWithHits(
        elemhideRules: CosmeticRule[],
        injectRules: CosmeticRule[],
    ): string[] {
        const elemhideStyles = elemhideRules.map((x) => CosmeticApi.addMarkerToElemhideRule(x));
        const injectStyles = injectRules.map((x) => CosmeticApi.addMarkerToInjectRule(x));

        return [...elemhideStyles, ...injectStyles];
    }
}<|MERGE_RESOLUTION|>--- conflicted
+++ resolved
@@ -245,24 +245,9 @@
             return data;
         }
 
-<<<<<<< HEAD
-        /**
-         * Cosmetic result may not be committed to frame context during worker request processing.
-         * We use engine request as a fallback for this case.
-         */
-        if (!frame.cosmeticResult) {
-            frame.cosmeticResult = engineApi.matchCosmetic({
-                requestUrl: frame.url,
-                frameUrl: frame.url,
-                requestType: frameId === MAIN_FRAME_ID ? RequestType.Document : RequestType.SubDocument,
-                frameRule: tabContext.mainFrameRule,
-            });
-        }
-=======
         const matchQuery = createFrameMatchQuery(frameUrl, frameId, tabContext);
 
         const cosmeticResult = engineApi.matchCosmetic(matchQuery);
->>>>>>> 865ff8a6
 
         data.extCssRules = CosmeticApi.getExtCssRules(cosmeticResult, areHitsStatsCollected);
 
