/* eslint-disable jsdoc/require-returns */
import { nanoid } from 'nanoid';
import { RequestType } from '@adguard/tsurlfilter/es/request-type';
import type { CosmeticResult, CosmeticRule } from '@adguard/tsurlfilter';

import { appContext } from './context';
import { getDomain } from '../../common/utils/url';
import { USER_FILTER_ID } from '../../common/constants';
import { defaultFilteringLog, FilteringEventType } from '../../common/filtering-log';
import { buildScriptText } from './injection-helper';
import { localScriptRulesService } from './services/local-script-rules-service';
import { stealthApi } from './stealth-api';
import { TabsApi } from './tabs/tabs-api';
import { MAIN_FRAME_ID } from './tabs/frame';
import { engineApi, tabsApi } from './api';
import { getErrorMessage } from '../../common/error';
import { logger } from '../../common/utils/logger';

import type { ContentType } from '../../common/request-type';

export type ApplyJsRulesParams = {
    tabId: number,
    frameId: number,
    url?: string,
    cosmeticResult: CosmeticResult,
};

export type LogJsRulesParams = {
    tabId: number,
    cosmeticResult: CosmeticResult,
    url: string,
    contentType: ContentType,
    timestamp: number,
};

export type ApplyCssRulesParams = {
    tabId: number,
    frameId: number,
    cosmeticResult: CosmeticResult,
};

export type ContentScriptCosmeticData = {
    /**
     * Is app started.
     */
    isAppStarted: boolean,

    /**
     * Are hits stats collected.
     */
    areHitsStatsCollected: boolean,

    /**
     * Extended css rules to apply.
     */
    extCssRules: string[] | null,
};

/**
 * Cosmetic api class.
 * Used to prepare and inject javascript and css into pages.
 */
export class CosmeticApi {
    private static readonly ELEMHIDE_HIT_START = " { display: none !important; content: 'adguard";

    private static readonly INJECT_HIT_START = " content: 'adguard";

    private static readonly HIT_SEP = encodeURIComponent(';');

    private static readonly HIT_END = "' !important; }";

    private static readonly LINE_BREAK = '\r\n';

    // Number of selectors in grouped selector list
    private static readonly CSS_SELECTORS_PER_LINE = 50;

    // Timeout for cosmetic injection retry on failure.
    private static readonly INJECTION_RETRY_TIMEOUT_MS = 10;

    // Max number of tries to inject cosmetic rules.
    private static readonly INJECTION_MAX_TRIES = 100;

    /**
     * Applies scripts from a cosmetic result. It is possible inject a script
     * only once, because after the first inject, we set a flag in an isolated
     * copy of the window and all next calls to `buildScriptText` will return
     * nothing.
     *
     * @param scriptText Script text.
     * @param tabId Tab id.
     * @param frameId Frame id.
     * @see {@link buildScriptText} for details about multiple injects.
     * @see {@link LocalScriptRulesService} for details about script source.
     */
    public static async injectScript(scriptText: string, tabId: number, frameId = 0): Promise<void> {
        return TabsApi.injectScript(buildScriptText(scriptText), tabId, frameId);
    }

    /**
     * Applies css from cosmetic result.
     *
     * Patches rule selector adding adguard mark rule info in the content attribute.
     * Example:
     * .selector -> .selector { content: 'adguard{filterId};{ruleText} !important;}.
     *
     * @param cssText Css text.
     * @param tabId Tab id.
     * @param frameId Frame id.
     */
    public static async injectCss(cssText: string, tabId: number, frameId = 0): Promise<void> {
        return TabsApi.injectCss(cssText, tabId, frameId);
    }

    /**
     * Retrieves css styles from the cosmetic result.
     *
     * @param cosmeticResult Cosmetic result.
     * @param collectingCosmeticRulesHits Flag to collect cosmetic rules hits.
     * @returns Css styles as string, or `undefined` if no styles found.
     */
    public static getCssText(cosmeticResult: CosmeticResult, collectingCosmeticRulesHits = false): string | undefined {
        const { elementHiding, CSS } = cosmeticResult;

        const elemhideCss = elementHiding.generic.concat(elementHiding.specific);
        const injectCss = CSS.generic.concat(CSS.specific);

        let styles: string[];

        if (collectingCosmeticRulesHits) {
            styles = CosmeticApi.buildStyleSheetsWithHits(elemhideCss, injectCss);
        } else {
            styles = CosmeticApi.buildStyleSheets(elemhideCss, injectCss, true);
        }

        if (styles.length > 0) {
            return styles.join(CosmeticApi.LINE_BREAK);
        }

        return undefined;
    }

    /**
     * Builds extended css rules from cosmetic result.
     *
     * @param cosmeticResult Cosmetic result.
     * @param collectingCosmeticRulesHits Flag to collect cosmetic rules hits.
     * @returns Array of extended css rules or null.
     */
    public static getExtCssRules(
        cosmeticResult: CosmeticResult,
        collectingCosmeticRulesHits = false,
    ): string[] | null {
        const { elementHiding, CSS } = cosmeticResult;

        const elemhideExtCss = elementHiding.genericExtCss.concat(elementHiding.specificExtCss);
        const injectExtCss = CSS.genericExtCss.concat(CSS.specificExtCss);

        let extCssRules: string[];

        if (collectingCosmeticRulesHits) {
            extCssRules = CosmeticApi.buildStyleSheetsWithHits(elemhideExtCss, injectExtCss);
        } else {
            extCssRules = CosmeticApi.buildStyleSheets(elemhideExtCss, injectExtCss, false);
        }

        return extCssRules.length > 0
            ? extCssRules
            : null;
    }

    /**
     * Builds scripts from cosmetic rules.
     *
     * @param rules Cosmetic rules.
     * @param frameUrl Frame url.
     * @returns Scripts or undefined.
     */
    public static getScriptText(rules: CosmeticRule[], frameUrl?: string): string | undefined {
        if (rules.length === 0) {
            return undefined;
        }

        const permittedRules = CosmeticApi.sanitizeScriptRules(rules);

        let debug = false;
        const { configuration } = appContext;
        if (configuration) {
            const { settings } = configuration;
            if (settings) {
                if (settings.collectStats) {
                    debug = true;
                }
            }
        }

        const scriptParams = {
            debug,
            frameUrl,
        };

        const scriptText = permittedRules
            .map((rule) => rule.getScript(scriptParams))
            .join('\n');

        if (!scriptText) {
            return undefined;
        }

        return `
        (function () {
            try {
                ${scriptText}
            } catch (ex) {
                console.error('Error executing AG js: ' + ex);
            }
        })();
        `;
    }

    /**
     * Returns content script data for applying cosmetic.
     *
     * @param tabId Tab id.
     * @param frameId Frame id.
     * @returns Content script data for applying cosmetic.
     */
    public static getContentScriptData(tabId: number, frameId: number): ContentScriptCosmeticData {
        const { isAppStarted, configuration } = appContext;

        const areHitsStatsCollected = configuration?.settings.collectStats || false;

        const data: ContentScriptCosmeticData = {
            isAppStarted,
            areHitsStatsCollected,
            extCssRules: null,
        };

        const tabContext = tabsApi.getTabContext(tabId);

        if (!tabContext) {
            return data;
        }

        const frame = tabContext.frames.get(frameId);

        if (!frame) {
            return data;
        }

        /**
         * Cosmetic result may not be committed to frame context during worker request processing.
         * We use engine request as a fallback for this case.
         */
        if (!frame.cosmeticResult) {
            frame.cosmeticResult = engineApi.matchCosmetic({
                requestUrl: frame.url,
                frameUrl: frame.url,
                requestType: frameId === MAIN_FRAME_ID ? RequestType.Document : RequestType.SubDocument,
                frameRule: tabContext.mainFrameRule,
            });
        }

        data.extCssRules = CosmeticApi.getExtCssRules(frame.cosmeticResult, areHitsStatsCollected);

        return data;
    }

    /**
     * Applies css rules to specific frame.
     *
     * @param params Data for css rules injecting.
     */
    public static async applyCssRules(params: ApplyCssRulesParams): Promise<void> {
        const {
            tabId,
            frameId,
            cosmeticResult,
        } = params;

        const { configuration } = appContext;

        const areHitsStatsCollected = configuration?.settings.collectStats || false;

        const cssText = CosmeticApi.getCssText(cosmeticResult, areHitsStatsCollected);

        if (cssText) {
            await CosmeticApi.injectCss(cssText, tabId, frameId);
        }
    }

    /**
     * Applies js rules to specific frame.
     *
     * @param params Data for js rule injecting.
     */
    public static async applyJsRules(params: ApplyJsRulesParams): Promise<void> {
        const {
            tabId,
            frameId,
            cosmeticResult,
            url,
        } = params;

        const scriptRules = cosmeticResult.getScriptRules();

        let scriptText = CosmeticApi.getScriptText(scriptRules, url);
        scriptText += stealthApi.getSetDomSignalScript();

        if (scriptText) {
            /**
             * We can execute injectScript only once per frame, so we need to
             * combine all the scripts into a single injection.
             *
             * @see {@link buildScriptText} for details about multiple injects.
             * @see {@link LocalScriptRulesService} for details about script source
             */
            await CosmeticApi.injectScript(scriptText, tabId, frameId);
        }
    }

    /**
     * Logs js rules to specific frame.
     *
     * We need a separate function for logging because script rules can be logged before injection
     * to avoid duplicate logs while the js rule is being applied.
     *
     * See {@link WebRequestApi.onBeforeRequest} for details.
     *
     * @param params Data for js rule logging.
     */
    public static logScriptRules(params: LogJsRulesParams): void {
        const {
            tabId,
            cosmeticResult,
            url,
            contentType,
            timestamp,
        } = params;

        const scriptRules = cosmeticResult.getScriptRules();

        const permittedScriptRules = CosmeticApi.sanitizeScriptRules(scriptRules);

        for (const scriptRule of permittedScriptRules) {
            if (!scriptRule.isGeneric()) {
                defaultFilteringLog.publishEvent({
                    type: FilteringEventType.JsInject,
                    data: {
                        script: true,
                        tabId,
                        // for proper filtering log request info rule displaying
                        // event id should be unique for each event, not copied from request
                        // https://github.com/AdguardTeam/AdguardBrowserExtension/issues/2341
                        eventId: nanoid(),
                        requestUrl: url,
                        frameUrl: url,
                        frameDomain: getDomain(url) as string,
                        requestType: contentType,
                        timestamp,
                        rule: scriptRule,
                    },
                });
            }
        }
    }

    /**
     * Apply js to specified frame based on provided data and injection FSM state.
     *
     * @param params The data required for the injection.
     * @param tries The number of tries for the operation in case of failure.
     */
    public static async applyFrameJsRules(
        params: ApplyJsRulesParams,
        tries = 0,
    ): Promise<void> {
        try {
            await CosmeticApi.applyJsRules(params);
        } catch (e) {
            if (tries < CosmeticApi.INJECTION_MAX_TRIES) {
                setTimeout(() => {
                    CosmeticApi.applyFrameJsRules(params, tries + 1);
                }, CosmeticApi.INJECTION_RETRY_TIMEOUT_MS);
            } else {
                logger.debug(getErrorMessage(e));
            }
        }
    }

    /**
     * Injects css to specified frame based on provided data and injection FSM state.
     *
     * @param params Data required for the injection.
     * @param tries Number of tries for the operation in case of failure.
     */
    public static async applyFrameCssRules(
        params: ApplyCssRulesParams,
        tries = 0,
    ): Promise<void> {
        try {
<<<<<<< HEAD
            await CosmeticApi.applyCssRules(params);
=======
            // We read a cosmetic result on execution, because the tab context can change while retrying the injection.
            const frame = tabsApi.getTabFrame(tabId, frameId);

            if (frame?.cosmeticResult) {
                await injector({
                    frameId,
                    tabId,
                    url: frame.url,
                    cosmeticResult: frame.cosmeticResult,
                });
            }
>>>>>>> 583be69c
        } catch (e) {
            if (tries < CosmeticApi.INJECTION_MAX_TRIES) {
                setTimeout(() => {
                    CosmeticApi.applyFrameCssRules(params, tries + 1);
                }, CosmeticApi.INJECTION_RETRY_TIMEOUT_MS);
            } else {
                logger.debug(getErrorMessage(e));
            }
        }
    }

    /**
     * Filters insecure scripts from remote sources.
     *
     * @param rules Cosmetic rules.
     * @returns Permitted script rules.
     */
    private static sanitizeScriptRules(rules: CosmeticRule[]): CosmeticRule[] {
        return rules.filter((rule) => {
            // Scriptlets should not be excluded for remote filters
            if (rule.isScriptlet) {
                return true;
            }

            // User rules should not be excluded
            const filterId = rule.getFilterListId();
            if (filterId === USER_FILTER_ID) {
                return true;
            }

            /**
             * @see {@link LocalScriptRulesService} for details about script source
             */
            const text = rule.getText();
            return localScriptRulesService.isLocal(text);
        });
    }

    /**
     * Builds element hiding stylesheet from rules.
     * If `groupElemhideSelectors` is set,
     * selector are to be combined into selector lists of {@link CosmeticApi.CSS_SELECTORS_PER_LINE}.
     *
     * @param elemhideRules List of elemhide rules.
     * @param groupElemhideSelectors Flag for elemhide selectors grouping.
     *
     * @returns Array of styles.
     */
    private static buildElemhideStyles(
        elemhideRules: CosmeticRule[],
        groupElemhideSelectors: boolean,
    ): string[] {
        // TODO: refactor constants as ELEMHIDE_CSS_STYLE and ELEMHIDE_HIT_START are duplicates partly
        const ELEMHIDE_CSS_STYLE = ' { display: none !important; }';

        const elemhideSelectors = [];

        for (const selector of elemhideRules) {
            elemhideSelectors.push(selector.getContent());
        }

        // if selector should not be grouped,
        // add element hiding style to each of them
        if (!groupElemhideSelectors) {
            return elemhideSelectors.map((selector) => {
                return `${selector}${ELEMHIDE_CSS_STYLE}`;
            });
        }

        // otherwise selectors should be grouped into selector lists
        const elemhideStyles = [];
        for (let i = 0; i < elemhideSelectors.length; i += CosmeticApi.CSS_SELECTORS_PER_LINE) {
            const selectorList = elemhideSelectors
                .slice(i, i + CosmeticApi.CSS_SELECTORS_PER_LINE)
                .join(', ');
            elemhideStyles.push(`${selectorList}${ELEMHIDE_CSS_STYLE}`);
        }
        return elemhideStyles;
    }

    /**
     * Builds stylesheets from rules.
     * If `groupElemhideSelectors` is set,
     * element hiding selector are to be combined into selector lists of {@link CosmeticApi.CSS_SELECTORS_PER_LINE}.
     *
     * @param elemhideRules List of elemhide rules.
     * @param injectRules List of inject css rules.
     * @param groupElemhideSelectors Flag for elemhide selectors grouping.
     *
     * @returns List of stylesheet expressions.
     */
    private static buildStyleSheets(
        elemhideRules: CosmeticRule[],
        injectRules: CosmeticRule[],
        groupElemhideSelectors: boolean,
    ): string[] {
        const styles = [];

        const elemHideStyles = CosmeticApi.buildElemhideStyles(elemhideRules, groupElemhideSelectors);
        if (elemHideStyles.length > 0) {
            if (groupElemhideSelectors) {
                styles.push(elemHideStyles.join(CosmeticApi.LINE_BREAK));
            } else {
                styles.push(...elemHideStyles);
            }
        }

        const cssStyles = injectRules.map((x: CosmeticRule) => x.getContent());
        if (cssStyles.length > 0) {
            if (groupElemhideSelectors) {
                styles.push(cssStyles.join(CosmeticApi.LINE_BREAK));
            } else {
                styles.push(...cssStyles);
            }
        }

        return styles;
    }

    /**
     * Encodes rule text.
     *
     * @param ruleText Rule text.
     * @returns Encoded rule text.
     */
    private static escapeRule(ruleText: string): string {
        return encodeURIComponent(ruleText).replace(
            /['()]/g,
            (match) => ({ "'": '%27', '(': '%28', ')': '%29' }[match] as string),
        );
    }

    /**
     * Patches rule selector adding adguard mark rule info in the content attribute.
     * Example:
     * .selector -> .selector { content: 'adguard{filterId};{ruleText} !important;}.
     *
     * @param rule Elemhide cosmetic rule.
     *
     * @returns Rule with modified stylesheet, containing content marker.
     */
    private static addMarkerToElemhideRule(rule: CosmeticRule): string {
        const result = [];
        result.push(rule.getContent());
        result.push(CosmeticApi.ELEMHIDE_HIT_START);
        result.push(rule.getFilterListId());
        result.push(CosmeticApi.HIT_SEP);
        result.push(CosmeticApi.escapeRule(rule.getText()));
        result.push(CosmeticApi.HIT_END);
        return result.join('');
    }

    /**
     * Patches rule selector adding adguard mark and rule info in the content style attribute.
     * Example:
     * .selector { color: red } -> .selector { color: red, content: 'adguard{filterId};{ruleText} !important;}.
     *
     * @param rule Inject cosmetic rule.
     *
     * @returns Modified rule with injected content marker into stylesheet.
     */
    private static addMarkerToInjectRule(rule: CosmeticRule): string {
        const result = [];
        const ruleContent = rule.getContent();
        // if rule text has content attribute we don't add rule marker
        const contentAttributeRegex = /[{;"(]\s*content\s*:/gi;
        if (contentAttributeRegex.test(ruleContent)) {
            return ruleContent;
        }

        // remove closing brace
        const ruleTextWithoutCloseBrace = ruleContent.slice(0, -1).trim();
        // check semicolon
        const ruleTextWithSemicolon = ruleTextWithoutCloseBrace.endsWith(';')
            ? ruleTextWithoutCloseBrace
            : `${ruleTextWithoutCloseBrace};`;
        result.push(ruleTextWithSemicolon);
        result.push(CosmeticApi.INJECT_HIT_START);
        result.push(rule.getFilterListId());
        result.push(CosmeticApi.HIT_SEP);
        result.push(CosmeticApi.escapeRule(rule.getText()));
        result.push(CosmeticApi.HIT_END);

        return result.join('');
    }

    /**
     * Builds stylesheets with css-hits marker.
     *
     * @param elemhideRules Elemhide css rules.
     * @param injectRules Inject css rules.
     *
     * @returns List of stylesheet expressions.
     */
    private static buildStyleSheetsWithHits(
        elemhideRules: CosmeticRule[],
        injectRules: CosmeticRule[],
    ): string[] {
        const elemhideStyles = elemhideRules.map((x) => CosmeticApi.addMarkerToElemhideRule(x));
        const injectStyles = injectRules.map((x) => CosmeticApi.addMarkerToInjectRule(x));

        return [...elemhideStyles, ...injectStyles];
    }
}<|MERGE_RESOLUTION|>--- conflicted
+++ resolved
@@ -1,7 +1,7 @@
 /* eslint-disable jsdoc/require-returns */
 import { nanoid } from 'nanoid';
 import { RequestType } from '@adguard/tsurlfilter/es/request-type';
-import type { CosmeticResult, CosmeticRule } from '@adguard/tsurlfilter';
+import { CosmeticResult, CosmeticRule } from '@adguard/tsurlfilter';
 
 import { appContext } from './context';
 import { getDomain } from '../../common/utils/url';
@@ -18,7 +18,7 @@
 
 import type { ContentType } from '../../common/request-type';
 
-export type ApplyJsRulesParams = {
+export type ApplyCosmeticRulesParams = {
     tabId: number,
     frameId: number,
     url?: string,
@@ -31,12 +31,6 @@
     url: string,
     contentType: ContentType,
     timestamp: number,
-};
-
-export type ApplyCssRulesParams = {
-    tabId: number,
-    frameId: number,
-    cosmeticResult: CosmeticResult,
 };
 
 export type ContentScriptCosmeticData = {
@@ -270,7 +264,7 @@
      *
      * @param params Data for css rules injecting.
      */
-    public static async applyCssRules(params: ApplyCssRulesParams): Promise<void> {
+    public static async applyCssRules(params: ApplyCosmeticRulesParams): Promise<void> {
         const {
             tabId,
             frameId,
@@ -293,7 +287,7 @@
      *
      * @param params Data for js rule injecting.
      */
-    public static async applyJsRules(params: ApplyJsRulesParams): Promise<void> {
+    public static async applyJsRules(params: ApplyCosmeticRulesParams): Promise<void> {
         const {
             tabId,
             frameId,
@@ -365,42 +359,48 @@
     }
 
     /**
-     * Apply js to specified frame based on provided data and injection FSM state.
-     *
-     * @param params The data required for the injection.
-     * @param tries The number of tries for the operation in case of failure.
-     */
-    public static async applyFrameJsRules(
-        params: ApplyJsRulesParams,
+     * Injects js to specified frame based on provided data and injection FSM state.
+     *
+     * @param frameId Frame id.
+     * @param tabId Tab id.
+     */
+    public static async applyFrameJsRules(frameId: number, tabId: number): Promise<void> {
+        return CosmeticApi.applyFrameCosmeticRules(
+            frameId,
+            tabId,
+            CosmeticApi.applyJsRules,
+        );
+    }
+
+    /**
+     * Injects css to specified frame based on provided data and injection FSM state.
+     *
+     * @param frameId Frame id.
+     * @param tabId Tab id.
+     */
+    public static async applyFrameCssRules(frameId: number, tabId: number): Promise<void> {
+        return CosmeticApi.applyFrameCosmeticRules(
+            frameId,
+            tabId,
+            CosmeticApi.applyCssRules,
+        );
+    }
+
+    /**
+     * Injects cosmetic result to specified frame based on data provided via context.
+     *
+     * @param frameId Frame id.
+     * @param tabId Tab id.
+     * @param injector Inject function.
+     * @param tries Number of tries for the injection in case of failure.
+     */
+    private static async applyFrameCosmeticRules(
+        frameId: number,
+        tabId: number,
+        injector: (params: ApplyCosmeticRulesParams) => Promise<void>,
         tries = 0,
     ): Promise<void> {
         try {
-            await CosmeticApi.applyJsRules(params);
-        } catch (e) {
-            if (tries < CosmeticApi.INJECTION_MAX_TRIES) {
-                setTimeout(() => {
-                    CosmeticApi.applyFrameJsRules(params, tries + 1);
-                }, CosmeticApi.INJECTION_RETRY_TIMEOUT_MS);
-            } else {
-                logger.debug(getErrorMessage(e));
-            }
-        }
-    }
-
-    /**
-     * Injects css to specified frame based on provided data and injection FSM state.
-     *
-     * @param params Data required for the injection.
-     * @param tries Number of tries for the operation in case of failure.
-     */
-    public static async applyFrameCssRules(
-        params: ApplyCssRulesParams,
-        tries = 0,
-    ): Promise<void> {
-        try {
-<<<<<<< HEAD
-            await CosmeticApi.applyCssRules(params);
-=======
             // We read a cosmetic result on execution, because the tab context can change while retrying the injection.
             const frame = tabsApi.getTabFrame(tabId, frameId);
 
@@ -412,11 +412,10 @@
                     cosmeticResult: frame.cosmeticResult,
                 });
             }
->>>>>>> 583be69c
         } catch (e) {
             if (tries < CosmeticApi.INJECTION_MAX_TRIES) {
                 setTimeout(() => {
-                    CosmeticApi.applyFrameCssRules(params, tries + 1);
+                    CosmeticApi.applyFrameCosmeticRules(frameId, tabId, injector, tries + 1);
                 }, CosmeticApi.INJECTION_RETRY_TIMEOUT_MS);
             } else {
                 logger.debug(getErrorMessage(e));
