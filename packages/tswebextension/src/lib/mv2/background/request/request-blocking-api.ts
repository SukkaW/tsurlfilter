--- conflicted
+++ resolved
@@ -1,12 +1,24 @@
-import browser, { WebRequest } from 'webextension-polyfill';
+import browser, { type WebRequest } from 'webextension-polyfill';
 import { RequestType, NetworkRuleOption, NetworkRule } from '@adguard/tsurlfilter';
 
 import { defaultFilteringLog, FilteringEventType } from '../../../common/filtering-log';
 import { documentBlockingService } from '../services/document-blocking-service';
 import { redirectsService } from '../services/redirects/redirects-service';
 import { tabsApi, engineApi } from '../api';
-
-export type WebRequestBlockingResponse = WebRequest.BlockingResponse | void;
+import { ContentType } from '../../../common/request-type';
+
+/**
+ * Params for {@link RequestBlockingApi.getBlockingResponse}.
+ */
+type GetBlockingResponseParams = {
+    tabId: number,
+    eventId: string,
+    rule: NetworkRule | null,
+    referrerUrl: string,
+    requestUrl: string,
+    requestType: RequestType,
+    contentType: ContentType,
+};
 
 /**
  * Api for processing request filtering.
@@ -66,27 +78,26 @@
     /**
      * Processes rule applying for request and compute response for {@link WebRequestApi.onBeforeRequest} listener.
      *
-     * @param rule Matched rule.
-     * @param eventId Request event id.
-     * @param requestUrl Request url.
-     * @param requestType Request type.
-     * @param tabId Tab id.
+     * @param data Data for request processing.
      *
      * @returns Response for {@link WebRequestApi.onBeforeRequest} listener.
      */
-    public static getBlockingResponse(
-        rule: NetworkRule | null,
-        eventId: string,
-        requestUrl: string,
-        requestType: RequestType,
-        tabId: number,
-    ): WebRequestBlockingResponse {
+    public static getBlockingResponse(data: GetBlockingResponseParams): WebRequest.BlockingResponse | void {
+        const {
+            rule,
+            requestType,
+            tabId,
+            eventId,
+            requestUrl,
+            referrerUrl,
+        } = data;
+
         if (!rule) {
             return undefined;
         }
 
         if (rule.isAllowlist()) {
-            RequestBlockingApi.logRuleApplying(eventId, rule, tabId);
+            RequestBlockingApi.logRuleApplying(data);
             return undefined;
         }
 
@@ -105,12 +116,8 @@
                 const isNewTab = tabsApi.isNewPopupTab(tabId);
 
                 if (isNewTab) {
-<<<<<<< HEAD
-                    RequestBlockingApi.logRuleApplying(eventId, rule, tabId);
-=======
                     // the tab is considered as a popup and should be closed
                     RequestBlockingApi.logRuleApplying(data);
->>>>>>> 583be69c
                     browser.tabs.remove(tabId);
                     return { cancel: true };
                 }
@@ -121,23 +128,28 @@
 
             // For all other blocking rules, we return our dummy page with the
             // option to temporarily disable blocking for the specified domain.
-            return documentBlockingService.getDocumentBlockingResponse(
+            return documentBlockingService.getDocumentBlockingResponse({
                 eventId,
                 requestUrl,
+                referrerUrl,
                 rule,
                 tabId,
-            );
+            });
         }
 
         if (rule.isOptionEnabled(NetworkRuleOption.Redirect)) {
             const redirectUrl = redirectsService.createRedirectUrl(rule.getAdvancedModifierValue(), requestUrl);
             if (redirectUrl) {
-                RequestBlockingApi.logRuleApplying(eventId, rule, tabId);
+                RequestBlockingApi.logRuleApplying(data);
+                // redirects should be considered as blocked for the tab blocked request count
+                // which is displayed on the extension badge
+                // https://github.com/AdguardTeam/AdguardBrowserExtension/issues/2443
+                tabsApi.incrementTabBlockedRequestCount(tabId);
                 return { redirectUrl };
             }
         }
 
-        RequestBlockingApi.logRuleApplying(eventId, rule, tabId);
+        RequestBlockingApi.logRuleApplying(data);
         return { cancel: true };
     }
 
@@ -164,21 +176,31 @@
     /**
      * Creates {@link FilteringLog} event of rule applying for processed request.
      *
-     * @param eventId Request event id.
-     * @param requestRule Request rule.
-     * @param tabId Tab id.
-     */
-    private static logRuleApplying(
-        eventId: string,
-        requestRule: NetworkRule,
-        tabId: number,
-    ): void {
+     * @param data Data for request processing.
+     */
+    private static logRuleApplying(data: GetBlockingResponseParams): void {
+        const {
+            tabId,
+            eventId,
+            rule,
+            referrerUrl,
+            requestUrl,
+            contentType,
+        } = data;
+
+        if (!rule) {
+            return;
+        }
+
         defaultFilteringLog.publishEvent({
             type: FilteringEventType.ApplyBasicRule,
             data: {
+                tabId,
                 eventId,
-                tabId,
-                rule: requestRule,
+                requestType: contentType,
+                frameUrl: referrerUrl,
+                requestUrl,
+                rule,
             },
         });
     }
