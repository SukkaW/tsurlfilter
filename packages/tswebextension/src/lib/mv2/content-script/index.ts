--- conflicted
+++ resolved
@@ -1,12 +1,7 @@
 // Import directly from files to avoid side effects of tree shaking.
 // If import from '../../common', entire tsurlfilter will be in the package.
-<<<<<<< HEAD
 import { MessageType, sendAppMessage } from '../../common/content-script';
-import { CookieController } from '../../common/content-script/cookie-controller';
-=======
-import { type CookieRule, MessageType, sendAppMessage } from '../../common/content-script';
-import { CookieController } from './cookie-controller';
->>>>>>> 38196b9e
+import { CookieController, type CookieRule } from '../../common/content-script/cookie-controller';
 import { CosmeticController } from './cosmetic-controller';
 import { initAssistant } from './assistant';
 
@@ -43,10 +38,7 @@
         },
     });
 
-<<<<<<< HEAD
-=======
     // In some cases response can be undefined due to broken message channel.
->>>>>>> 38196b9e
     if (!response || response.length === 0) {
         return;
     }
