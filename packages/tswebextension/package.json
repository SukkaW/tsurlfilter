--- conflicted
+++ resolved
@@ -82,15 +82,9 @@
   },
   "dependencies": {
     "@adguard/assistant": "^4.3.70",
-<<<<<<< HEAD
     "@adguard/extended-css": "^2.0.56",
-    "@adguard/scriptlets": "^1.9.96",
-    "@adguard/tsurlfilter": "^2.2.6",
-=======
-    "@adguard/extended-css": "^2.0.52",
     "@adguard/scriptlets": "^1.9.101",
     "@adguard/tsurlfilter": "^2.2.7",
->>>>>>> b4731255
     "bowser": "2.11.0",
     "commander": "11.0.0",
     "fs-extra": "11.1.1",
