--- conflicted
+++ resolved
@@ -82,10 +82,7 @@
   "devDependencies": {
     "@rollup/plugin-typescript": "^8.3.0",
     "@types/jest": "^27.0.3",
-<<<<<<< HEAD
-=======
     "@types/sinon-chrome": "^2.2.11",
->>>>>>> ba1d4a13
     "@types/webextension-polyfill": "^0.8.1",
     "@typescript-eslint/eslint-plugin": "5.4.0",
     "@typescript-eslint/parser": "5.4.0",
@@ -94,18 +91,12 @@
     "eslint-config-airbnb-typescript": "^16.0.0",
     "eslint-plugin-import": "^2.25.3",
     "jest": "27.3.1",
-<<<<<<< HEAD
     "jest-webextension-mock": "^3.7.19",
-=======
->>>>>>> ba1d4a13
     "lint-staged": "^12.1.2",
     "rimraf": "^3.0.2",
     "rollup": "^2.60.1",
     "rollup-plugin-cleanup": "^3.2.1",
-<<<<<<< HEAD
-=======
     "sinon-chrome": "^3.0.1",
->>>>>>> ba1d4a13
     "ts-jest": "27.0.7",
     "typescript": "^4.5.2"
   }
