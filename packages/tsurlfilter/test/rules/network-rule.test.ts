--- conflicted
+++ resolved
@@ -248,7 +248,10 @@
         }).not.toThrow();
 
         expect(() => {
-<<<<<<< HEAD
+            new NetworkRule('||*/ads^$to=evil.com', 0);
+        }).not.toThrow();
+
+        expect(() => {
             new NetworkRule('||baddomain.com^$to=', 0);
         }).toThrow(new SyntaxError('$to modifier value cannot be empty'));
 
@@ -286,18 +289,16 @@
 
     it('thorws error if $to modfiier value is invalid', () => {
         expect(() => {
-=======
->>>>>>> 76ab11e2
             new NetworkRule('||*/ads^$to=evil.com', 0);
         }).not.toThrow();
 
         expect(() => {
-            new NetworkRule('||baddomain.com^$to=', 0);
+            new NetworkRule('|*/ads^$to=', 0);
         }).toThrow(new SyntaxError('$to modifier value cannot be empty'));
 
         expect(() => {
-            new NetworkRule('||baddomain.com^$to=example.org|', 0);
-        }).toThrow(new SyntaxError('Empty domain specified in "example.org|"'));
+            new NetworkRule('|*/ads^$to=evil.com|', 0);
+        }).toThrow(new SyntaxError('Empty domain specified in "evil.com|"'));
     });
 
     it('checks removeparam modifier compatibility', () => {
