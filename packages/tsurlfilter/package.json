--- conflicted
+++ resolved
@@ -86,12 +86,8 @@
     ]
   },
   "dependencies": {
-<<<<<<< HEAD
     "@adguard/agtree": "file:../agtree/adguard-agtree-v1.1.7.tgz",
-    "@adguard/scriptlets": "^1.9.101",
-=======
     "@adguard/scriptlets": "^1.9.105",
->>>>>>> 143dc1f5
     "cidr-tools": "^6.4.1",
     "commander": "9.4.1",
     "is-cidr": "4.0.2",
