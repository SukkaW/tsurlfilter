--- conflicted
+++ resolved
@@ -85,13 +85,9 @@
     ]
   },
   "dependencies": {
-<<<<<<< HEAD
     "@adguard/agtree": "1.1.3",
     "@adguard/ecss-tree": "^1.0.8",
-    "@adguard/scriptlets": "^1.9.62",
-=======
     "@adguard/scriptlets": "^1.9.70",
->>>>>>> 29955d2b
     "cidr-tools": "^6.4.1",
     "commander": "9.4.1",
     "is-cidr": "4.0.2",
