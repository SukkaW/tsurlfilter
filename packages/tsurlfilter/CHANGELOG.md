# TSUrlFilter Changelog

All notable changes to this project will be documented in this file.

The format is based on [Keep a Changelog](https://keepachangelog.com/en/1.0.0/),
and this project adheres to [Semantic Versioning](https://semver.org/spec/v2.0.0.html).

<!-- TODO: manually add compare links for version to the end of the file -->
<!-- e.g. [1.0.77]: https://github.com/AdguardTeam/tsurlfilter/compare/tsurlfilter-v1.0.76...tsurlfilter-v1.0.77 -->

<<<<<<< HEAD
## [Unreleased]

## Added
- Support for regexp values in $domain modifier of network and cosmetic rules [#41](https://github.com/AdguardTeam/tsurlfilter/issues/41).
- New `$permissions` modifier to set Permissions-Policy response header.
- New `$header` modifier to match requests by response headers.
- Support conversion to DNR for `$permissions` modifier.
- Support conversion to DNR for `$cookie` modifier.
- `$url` modifier support for non-basic rules.
=======

## [2.2.1] - 2023-10-13

### Changed
- Updated `@adguard/scriptlets` to `v1.9.83`.


## [2.2.0] - 2023-10-12

### Added
- Support for $badfilter rules to Declarative Converter.


## [2.1.12] - 2023-09-25
>>>>>>> 5bb1f7e1

### Fixed
- Scriptlets not being logged when filtering log is open [#2442](https://github.com/AdguardTeam/AdguardBrowserExtension/issues/2481)
- Filtering log clearing on `$removeparam` rule application [#2442](https://github.com/AdguardTeam/AdguardBrowserExtension/issues/2442).


## [2.2.0] - 2023-10-12

### Added
- Support for $badfilter rules to Declarative Converter.


## [2.1.11] - 2023-08-25

### Changed
- Updated `@adguard/scriptlets` to `v1.9.72`.


## [2.1.10] - 2023-08-21

### Changed
- Updated `@adguard/scriptlets` to `v1.9.70`.


## [2.1.9] - 2023-08-18

### Added
- Added `CspReport` to RequestType enum.


## [2.1.8] - 2023-08-14

### Fixed
- Crash on converting allowlist csp rules.


## [2.1.7] - 2023-08-10

### Added
- Support for `$to` modifier in the MV3 converter.
- Support for `$method` modifier in the MV3 converter.

### Changed
- Replace the `ip6addr` and `netmask` dependencies with the platform-independent `cidr-tool'.
- Remove Node Api polyfills from the bundle.

### Fixed
- Bad conversion of `allowAllRequests` rules.


## [2.1.6] - 2023-08-04

### Changed
- Updated `@adguard/scriptlets` to `v1.9.62`.
- Esm module now imports external dependencies instead of bundling.


## [2.1.5] - 2023-07-21

### Changed
- Updated `@adguard/scriptlets` to `v1.9.57`.


## [2.1.4] - 2023-07-13

### Added
- Support for `$csp` modifier in the MV3 converter.
- Scheme for converting network rules into declarative rules.

### Changed
- Converting rules in MV3 with these modifiers `$elemhide`, `$specifichide`
  and `$generichide` now does not cause any errors and is simply skipped.

### Fixed
- Matching result caching for rules with `$method` modifier


## [2.1.3] - 2023-06-26

### Added
- New `$to` modifier to match requests by target domains and subdomains.
- In the MV3 declarative converter, the obsolete `$mp4` and `$empty` are now
  converted by replacing them with `$redirect` rules.
- Support for $removeheader modifier in the MV3 converter.

### Fixed
- Rule converter incorrectly converting network rules with regexp.

## [2.1.2] - 2023-06-19

### Fixed

- Unwanted escape character removal when running `RuleConverter.convertRule()` on rules with regexp-value modifiers

## [2.1.1] - 2023-06-16

### Added

- New `$method` modifier to match requests by HTTP method.
- New `NetworkRule` method `isFilteringDisabled` to check if rule is completely disabled filtering.


## [2.1.0] - 2023-06-14

### Changed

- The algorithm of priority calculation: adding more accurate calculation
  of weights for each rule type - more details here
  https://github.com/AdguardTeam/KnowledgeBase/pull/196.
- `$all` modifier is one NetworkRule rule with all included options.
- Removed `$csp` modifier from `$all` (`$inline-font` and `$inline-script`).
- `$document` in blocking rule now just puts content-type: document (main_frame).
- Exception with `$document` modifier, for example in rule
  `@@||example.com^$document` is an alias for
  `$content,jsinject,elemhide,urlblock`.
  In all other cases, `$document` is treated as a regular content-type modifier.
- Exceptions with `$urlblock` disables `$cookie` rules.
- `$redirect` rules are higher in priority than blocking rules.
- Exceptions are higher in priority than `$redirect` and blocking rules.
- `$important` is higher than all others.


## [2.0.7] - 2023-06-14

### Fixed

- Do not remove escape characters from regexp modifiers values during `RuleConverter.convertRule()`


## [2.0.6] - 2023-06-06

### Changed

- Updated `@adguard/scriptlets` to `v1.9.37`

### Fixed

- Domain matching for wildcard tld in rules


## [2.0.5] - 2023-04-24

### Changed

- RuleConverter speed has been improved by 2x [#83](https://github.com/AdguardTeam/tsurlfilter/issues/83)
- Declarative converter build has been separated from the main package


<!-- 2.0.4 is the same as 2.0.3, no difference -->


## [2.0.3] - 2023-04-17

### Fixed

- `require` export of `umd`


## [2.0.2] - 2023-04-17

### Changed

- Updated `@adguard/scriptlets` to `v1.9.7`


## [2.0.1] - 2023-03-31

### Added

- New `DeclarativeConverter` API that provides functionality for converting AG rules to MV3 declarative syntax.
- New `@adguard/tsurlfilter/cli` tool for compiling filter lists into declarative MV3 rules from the terminal.

### Removed

- Removed `ContentFilter`, `ContentFiltering`, `ModificationsListener`, `RequestContext`, `ExtendedCss`, `CssHitsCounter`, `CookieController`, `StealthHelper`, `CookieFiltering`, `HeadersService` classes. The provided functionality is now available in the `@adguard/tswebextension` package.
- Removed `TSUrlFilterContentScript` API. Now content script is implemented in the `@adguard/tswebextension` package.


## [2.0.0-alpha.49] - 2023-03-14

### Changed

- Updated Scriptlets to v1.9.1

## [2.0.0-alpha.47]  - 2023-01-20

### Changed

- The enum RequestType is made as const to avoid side effects for tree shaking.


## [2.0.0-alpha.35] - 2022-12-23

### Removed

- Support of $webrtc modifier


## [1.0.77] - 2023-03-10

### Changed

- Updated Scriptlets to v1.9.1


## [1.0.76] - 2023-03-01

### Fixed

- Avoid cases where two `CssHitsCounter`s try to append and remove the same elements one after another


## [1.0.75] - 2023-02-17

### Changed

- Updated ExtendedCss to v2.0.51


## [1.0.74] - 2023-02-07

### Changed

- Updated ExtendedCss to v2.0.49


## [1.0.73] - 2023-02-01

### Changed

- Updated ExtendedCss to v2.0.45


## [1.0.70] - 2023-01-19

### Changed

- Updated Scriptlets to v1.8.2


## [1.0.68] - 2022-12-28

### Added

- Simple support of `$hls` modifier — just for compiler validation

### Changed

- Removed unnecessary brackets for unknown pseudo-class validation error


## [1.0.67] - 2022-12-27

### Added

- Simple support of `$jsonprune` modifier — just for compiler validation

### Changed

- Improved selector validation unknown pseudo-class error


## [1.0.66] - 2022-12-23

### Removed

- Support of $webrtc modifier


## [1.0.65] - 2022-12-22

### Changed

- Updated ExtendedCss to v2.0.33
- Updated Scriptlets to v1.7.19


## [1.0.64] - 2022-12-16

### Changed

- Updated Scriptlets to v1.7.14


## [1.0.63] - 2022-12-13

### Changed

- Updated Scriptlets to v1.7.13


## [1.0.62] -  2022-12-12

### Changed

- Always consider `:has()` pseudo-class as extended


## [1.0.59] - 2022-12-08

### Changed

- Updated ExtendedCss to v2.0.26


## [1.0.57] - 2022-12-06

### Changed

- Updated ExtendedCss to v2.0.24
- Updated Scriptlets to v1.7.10

### Removed

- `:if()` and `:if-not()` pseudo-classes<|MERGE_RESOLUTION|>--- conflicted
+++ resolved
@@ -8,7 +8,6 @@
 <!-- TODO: manually add compare links for version to the end of the file -->
 <!-- e.g. [1.0.77]: https://github.com/AdguardTeam/tsurlfilter/compare/tsurlfilter-v1.0.76...tsurlfilter-v1.0.77 -->
 
-<<<<<<< HEAD
 ## [Unreleased]
 
 ## Added
@@ -18,32 +17,29 @@
 - Support conversion to DNR for `$permissions` modifier.
 - Support conversion to DNR for `$cookie` modifier.
 - `$url` modifier support for non-basic rules.
-=======
-
-## [2.2.1] - 2023-10-13
-
-### Changed
-- Updated `@adguard/scriptlets` to `v1.9.83`.
-
-
-## [2.2.0] - 2023-10-12
-
-### Added
-- Support for $badfilter rules to Declarative Converter.
-
-
-## [2.1.12] - 2023-09-25
->>>>>>> 5bb1f7e1
 
 ### Fixed
 - Scriptlets not being logged when filtering log is open [#2442](https://github.com/AdguardTeam/AdguardBrowserExtension/issues/2481)
 - Filtering log clearing on `$removeparam` rule application [#2442](https://github.com/AdguardTeam/AdguardBrowserExtension/issues/2442).
 
 
+## [2.2.1] - 2023-10-13
+
+### Changed
+- Updated `@adguard/scriptlets` to `v1.9.83`.
+
+
 ## [2.2.0] - 2023-10-12
 
 ### Added
 - Support for $badfilter rules to Declarative Converter.
+
+
+## [2.1.12] - 2023-09-25
+
+### Fixed
+- Scriptlets not being logged when filtering log is open [#2442](https://github.com/AdguardTeam/AdguardBrowserExtension/issues/2481)
+- Filtering log clearing on `$removeparam` rule application [#2442](https://github.com/AdguardTeam/AdguardBrowserExtension/issues/2442)
 
 
 ## [2.1.11] - 2023-08-25
