--- conflicted
+++ resolved
@@ -8,14 +8,14 @@
 <!-- TODO: manually add compare links for version to the end of the file -->
 <!-- e.g. [1.0.77]: https://github.com/AdguardTeam/tsurlfilter/compare/tsurlfilter-v1.0.76...tsurlfilter-v1.0.77 -->
 
-<<<<<<< HEAD
 ## UNRELEASED
 
 ## Added
 - New `$permissions` modifier to set Permissions-Policy response header.
 - Support conversion to DNR for `$cookie` modifier.
-- `$url` modifier support for non-basic rules
-=======
+- `$url` modifier support for non-basic rules.
+
+
 ## [2.1.7] - 2023-08-10
 
 ### Added
@@ -28,7 +28,6 @@
 
 ### Fixed
 - Bad conversion of `allowAllRequests` rules.
->>>>>>> 76ab11e2
 
 
 ## [2.1.6] - 2023-08-04
