# TSUrlFilter Changelog

All notable changes to this project will be documented in this file.
The format is based on [Keep a Changelog](https://keepachangelog.com/en/1.0.0/),
and this project adheres to [Semantic Versioning](https://semver.org/spec/v2.0.0.html).


<!-- TODO: manually add compare links for version to the end of the file -->
<!-- e.g. [1.0.77]: https://github.com/AdguardTeam/tsurlfilter/compare/tsurlfilter-v1.0.76...tsurlfilter-v1.0.77 -->

<<<<<<< HEAD
## UNRELEASED

## Added
- New `$permissions` modifier to set Permissions-Policy response header.
- New `$header` modifier to match requests by response headers.
- Support conversion to DNR for `$permissions` modifier.
- Support conversion to DNR for `$cookie` modifier.
- `$url` modifier support for non-basic rules.
=======
## [2.1.9] - 2023-08-18

### Added
- Added `CspReport` to RequestType enum.


## [2.1.8] - 2023-08-14

### Fixed
- Crash on converting allowlist csp rules.
>>>>>>> 0e412d1b


## [2.1.7] - 2023-08-10

### Added
- Support for `$to` modifier in the MV3 converter.
- Support for `$method` modifier in the MV3 converter.

### Changed
- Replace the `ip6addr` and `netmask` dependencies with the platform-independent `cidr-tool'.
- Remove Node Api polyfills from the bundle.

### Fixed
- Bad conversion of `allowAllRequests` rules.


## [2.1.6] - 2023-08-04

### Changed
- Updated `@adguard/scriptlets` to `v1.9.62`.
- Esm module now imports external dependencies instead of bundling.


## [2.1.5] - 2023-07-21

### Changed
- Updated `@adguard/scriptlets` to `v1.9.57`.


## [2.1.4] - 2023-07-13

### Added
- Support for `$csp` modifier in the MV3 converter.
- Scheme for converting network rules into declarative rules.

### Changed
- Converting rules in MV3 with these modifiers `$elemhide`, `$specifichide`
  and `$generichide` now does not cause any errors and is simply skipped.

### Fixed
- Matching result caching for rules with `$method` modifier


## [2.1.3] - 2023-06-26

### Added
- New `$to` modifier to match requests by target domains and subdomains.
- In the MV3 declarative converter, the obsolete `$mp4` and `$empty` are now
  converted by replacing them with `$redirect` rules.
- Support for $removeheader modifier in the MV3 converter.

### Fixed
- Rule converter incorrectly converting network rules with regexp.

## [2.1.2] - 2023-06-19

### Fixed

- Unwanted escape character removal when running `RuleConverter.convertRule()` on rules with regexp-value modifiers

## [2.1.1] - 2023-06-16

### Added

- New `$method` modifier to match requests by HTTP method.
- New `NetworkRule` method `isFilteringDisabled` to check if rule is completely disabled filtering.


## [2.1.0] - 2023-06-14

### Changed

- The algorithm of priority calculation: adding more accurate calculation
  of weights for each rule type - more details here
  https://github.com/AdguardTeam/KnowledgeBase/pull/196.
- `$all` modifier is one NetworkRule rule with all included options.
- Removed `$csp` modifier from `$all` (`$inline-font` and `$inline-script`).
- `$document` in blocking rule now just puts content-type: document (main_frame).
- Exception with `$document` modifier, for example in rule
  `@@||example.com^$document` is an alias for
  `$content,jsinject,elemhide,urlblock`.
  In all other cases, `$document` is treated as a regular content-type modifier.
- Exceptions with `$urlblock` disables `$cookie` rules.
- `$redirect` rules are higher in priority than blocking rules.
- Exceptions are higher in priority than `$redirect` and blocking rules.
- `$important` is higher than all others.


## [2.0.7] - 2023-06-14

### Fixed

- Do not remove escape characters from regexp modifiers values during `RuleConverter.convertRule()`


## [2.0.6] - 2023-06-06

### Changed

- Updated `@adguard/scriptlets` to `v1.9.37`

### Fixed

- Domain matching for wildcard tld in rules


## [2.0.5] - 2023-04-24

### Changed

- RuleConverter speed has been improved by 2x [#83](https://github.com/AdguardTeam/tsurlfilter/issues/83)
- Declarative converter build has been separated from the main package


<!-- 2.0.4 is the same as 2.0.3, no difference -->


## [2.0.3] - 2023-04-17

### Fixed

- `require` export of `umd`


## [2.0.2] - 2023-04-17

### Changed

- Updated `@adguard/scriptlets` to `v1.9.7`


## [2.0.1] - 2023-03-31

### Added

- New `DeclarativeConverter` API that provides functionality for converting AG rules to MV3 declarative syntax.
- New `@adguard/tsurlfilter/cli` tool for compiling filter lists into declarative MV3 rules from the terminal.

### Removed

- Removed `ContentFilter`, `ContentFiltering`, `ModificationsListener`, `RequestContext`, `ExtendedCss`, `CssHitsCounter`, `CookieController`, `StealthHelper`, `CookieFiltering`, `HeadersService` classes. The provided functionality is now available in the `@adguard/tswebextension` package.
- Removed `TSUrlFilterContentScript` API. Now content script is implemented in the `@adguard/tswebextension` package.


## [2.0.0-alpha.49] - 2023-03-14

### Changed

- Updated Scriptlets to v1.9.1

## [2.0.0-alpha.47]  - 2023-01-20

### Changed

- The enum RequestType is made as const to avoid side effects for tree shaking.


## [2.0.0-alpha.35] - 2022-12-23

### Removed

- Support of $webrtc modifier


## [1.0.77] - 2023-03-10

### Changed

- Updated Scriptlets to v1.9.1


## [1.0.76] - 2023-03-01

### Fixed

- Avoid cases where two `CssHitsCounter`s try to append and remove the same elements one after another


## [1.0.75] - 2023-02-17

### Changed

- Updated ExtendedCss to v2.0.51


## [1.0.74] - 2023-02-07

### Changed

- Updated ExtendedCss to v2.0.49


## [1.0.73] - 2023-02-01

### Changed

- Updated ExtendedCss to v2.0.45


## [1.0.70] - 2023-01-19

### Changed

- Updated Scriptlets to v1.8.2


## [1.0.68] - 2022-12-28

### Added

- Simple support of `$hls` modifier — just for compiler validation

### Changed

- Removed unnecessary brackets for unknown pseudo-class validation error


## [1.0.67] - 2022-12-27

### Added

- Simple support of `$jsonprune` modifier — just for compiler validation

### Changed

- Improved selector validation unknown pseudo-class error


## [1.0.66] - 2022-12-23

### Removed

- Support of $webrtc modifier


## [1.0.65] - 2022-12-22

### Changed

- Updated ExtendedCss to v2.0.33
- Updated Scriptlets to v1.7.19


## [1.0.64] - 2022-12-16

### Changed

- Updated Scriptlets to v1.7.14


## [1.0.63] - 2022-12-13

### Changed

- Updated Scriptlets to v1.7.13


## [1.0.62] -  2022-12-12

### Changed

- Always consider `:has()` pseudo-class as extended


## [1.0.59] - 2022-12-08

### Changed

- Updated ExtendedCss to v2.0.26


## [1.0.57] - 2022-12-06

### Changed

- Updated ExtendedCss to v2.0.24
- Updated Scriptlets to v1.7.10

### Removed

- `:if()` and `:if-not()` pseudo-classes<|MERGE_RESOLUTION|>--- conflicted
+++ resolved
@@ -8,8 +8,7 @@
 <!-- TODO: manually add compare links for version to the end of the file -->
 <!-- e.g. [1.0.77]: https://github.com/AdguardTeam/tsurlfilter/compare/tsurlfilter-v1.0.76...tsurlfilter-v1.0.77 -->
 
-<<<<<<< HEAD
-## UNRELEASED
+## [Unreleased]
 
 ## Added
 - New `$permissions` modifier to set Permissions-Policy response header.
@@ -17,7 +16,8 @@
 - Support conversion to DNR for `$permissions` modifier.
 - Support conversion to DNR for `$cookie` modifier.
 - `$url` modifier support for non-basic rules.
-=======
+
+
 ## [2.1.9] - 2023-08-18
 
 ### Added
@@ -28,7 +28,6 @@
 
 ### Fixed
 - Crash on converting allowlist csp rules.
->>>>>>> 0e412d1b
 
 
 ## [2.1.7] - 2023-08-10
