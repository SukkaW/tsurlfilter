/* eslint-disable jsdoc/require-description-complete-sentence */
/* eslint-disable jsdoc/no-multi-asterisks */
/**
 * @file Describes how to convert one {@link NetworkRule} into one or many
 * {@link DeclarativeRule|declarative rules}.
 *
 *      Heir classes                                           DeclarativeConverter
 *
 *                            │                                         │
 *    *override layer*        │              *protected layer*          │              *private layer*
 *                            │                                         │
 *                            │                                         │
 * Subclasses should define   │    Converts a set of indexed rules      │
 * the logic in this method.  │    into declarative rules while         │
 *                            │    handling errors.                     │
 *  ┌─────────────────────┐   │   ┌───────────────────────────┐         │
 *  │                     │   │   │                           │         │
 *  │  abstract convert() ├───┼──►│  protected convertRules() │         │
 *  │                     │   │   │                           │         │
 *  └─────────────────────┘   │   └─────────────┬─────────────┘         │
 *                            │                 │                       │
 *                            │                 │                       │
 *                            │   ┌─────────────▼─────────────┐         │
 *                            │   │                           │         │
 *                            │   │  protected convertRule()  ├─────────┼───────────────────────┐
 *                            │   │                           │         │                       │
 *                            │   └───────────────────────────┘         │                       │
 *                            │   Transforms a single Network Rule      │     ┌─────────────────▼────────────────────┐
 *                            │   into one or several                   │     │                                      │
 *                            │   declarative rules.                    │  ┌──┤ static checkNetworkRuleConvertible() │
 *                            │                                         │  │  │                                      │
 *                            │                                         │  │  └──────────────────────────────────────┘
 *                            │                                         │  │  Checks if network rule conversion
 *                            │                                         │  │  is supported and if it is needed at all.
 *                            │                                         │  │
 *                            │                                         │  │  ┌──────────────────────────┐
 *                            │                                         │  └──►                          │
 *                            │                                         │     │   private getAction()    │
 *                            │                                         │  ┌──┤                          │
 *                            │                                         │  │  └──────────────────────────┘
 *                            │                                         │  │  Generates the action section
 *                            │                                         │  │  of a declarative rule.
 *                            │                                         │  │
 *                            │                                         │  │  ┌────────────────────────────────────┐
 *                            │                                         │  └──►                                    │
 *                            │                                         │     │     private getRedirectAction()    │
 *                            │                                         │     │  static getModifyHeadersAction()   │
 *                            │                                         │     │ static getAddingCspHeadersAction() │
 *                            │                                         │  ┌──┤                                    │
 *                            │                                         │  │  └────────────────────────────────────┘
 *                            │                                         │  │  Modifier-specific methods. A distinct
 *                            │                                         │  │  section will be created for each modifier.
 *                            │                                         │  │
 *                            │                                         │  │  ┌─────────────────────────┐
 *                            │                                         │  └──►                         │
 *                            │                                         │     │  static getCondition()  │
 *                            │                                         │  ┌──┤                         │
 *                            │                                         │  │  └─────────────────────────┘
 *                            │                                         │  │  Generates the condition section
 *                            │                                         │  │  of a declarative rule.
 *                            │                                         │  │
 *                            │                                         │  │  ┌────────────────────────┐
 *                            │                                         │  └──►                        │
 *                            │                                         │     │  static getPriority()  │
 *                            │                                         │  ┌──┤                        │
 *                            │                                         │  │  └────────────────────────┘
 *                            │                                         │  │  Generates the priority of
 *                            │                                         │  │  a declarative rule.
 *                            │                                         │  │
 *                            │                                         │  │  ┌───────────────────────────────────────┐
 *                            │                                         │  └──►                                       │
 *                            │                                         │     │static checkDeclarativeRuleApplicable()│
 *                            │                                         │  ┌──┤                                       │
 *                            │                                         │  │  └───────────────────────────────────────┘
 *                            │                                         │  │  After conversion, checks if the generated
 *                            │                                         │  │  declarative rule contains any unsupported
 *                            │                                         │  │  values.
 *                            │                                         │  │
 *                            │                                         │  │  ┌─────────────────────────────────────┐
 *                            │                                         │  └──►                                     │
 *                            │                                         │     │ static catchErrorDuringConversion() │
 *                            │               ┌─────────────────────────┼─────┤                                     │
 *                            │               │                         │     └─────────────────────────────────────┘
 *                            │   ┌───────────▼────────────────────┐    │     Handles errors during conversion.
 *                            │   │                                │    │
 *                            │   │ protected groupConvertedRules()│    │
 *                            │   │                                │    │
 *                            │   └────────────────────────────────┘    │
 *                            │                                         │
 *                            │   Groups converted declarative rules    │
 *                            │   using the provided grouper-functions. │
 *                            │                                         │
 *                            │   This method is optional and is not    │
 *                            │   used by all derived classes.          │
 *                            │                                         │
 */
/* eslint-enable */

import punycode from 'punycode/';
import { redirects } from '@adguard/scriptlets';

import { NetworkRule, NetworkRuleOption } from '../../network-rule';
import { RemoveParamModifier } from '../../../modifiers/remove-param-modifier';
import { RequestType } from '../../../request-type';
import {
    ResourceType,
    DeclarativeRule,
    RuleAction,
    RuleActionType,
    RuleCondition,
    DomainType,
    Redirect,
    HeaderOperation,
    RuleActionHeaders,
    ModifyHeaderInfo,
    DECLARATIVE_RESOURCE_TYPES_MAP,
    DECLARATIVE_REQUEST_METHOD_MAP,
    SupportedHttpMethod,
    RequestMethod,
} from '../declarative-rule';
import {
    TooComplexRegexpError,
    UnsupportedModifierError,
    EmptyResourcesError,
    UnsupportedRegexpError,
} from '../errors/conversion-errors';
import { ConvertedRules } from '../converted-result';
import type { IRule } from '../../rule';
import { ResourcesPathError } from '../errors/converter-options-errors';
import { RedirectModifier } from '../../../modifiers/redirect-modifier';
import { RemoveHeaderModifier } from '../../../modifiers/remove-header-modifier';
import { CSP_HEADER_NAME } from '../../../modifiers/csp-modifier';
import { CookieModifier } from '../../../modifiers/cookie-modifier';
import { HTTPMethod } from '../../../modifiers/method-modifier';
<<<<<<< HEAD
import type { IndexedNetworkRuleWithHash } from '../network-indexed-rule-with-hash';
=======
>>>>>>> 3121fb75
import { PERMISSIONS_POLICY_HEADER_NAME } from '../../../modifiers/permissions-modifier';
import { SimpleRegex } from '../../simple-regex';

/**
 * Contains the generic logic for converting a {@link NetworkRule}
 * into a {@link DeclarativeRule}.
 *
 * Descendant classes must override the {@link convert} method,
 * where some logic must be defined for each rule type.
 *
 * Also descendant classes can use {@link convertRules}, {@link convertRule} and
 * {@link groupConvertedRules} methods, which contains the general logic of
 * transformation and grouping of rules.
 */
export abstract class DeclarativeRuleConverter {
    /**
     * String path to web accessible resources,
     * relative to the extension root dir.
     * Should start with leading slash '/'.
     */
    protected webAccessibleResourcesPath?: string;

    /**
     * Creates an instance of DeclarativeRuleConverter.
     *
     * @param webAccessibleResourcesPath Path to web accessible resources.
     */
    constructor(webAccessibleResourcesPath?: string) {
        this.webAccessibleResourcesPath = webAccessibleResourcesPath;
    }

    /**
     * Gets resource type matching request type.
     *
     * @param requestTypes Request type.
     *
     * @returns List of resource types.
     */
    private static getResourceTypes(requestTypes: RequestType): ResourceType[] {
        return Object.entries(DECLARATIVE_RESOURCE_TYPES_MAP)
            // Skips the first element
            .filter(([, requestType]) => (requestTypes & requestType) === requestType)
            .map(([resourceTypeKey]) => resourceTypeKey) as ResourceType[];
    }

    /**
     * Converts list of tsurlfilter {@link HTTPMethod|methods} to declarative
     * supported http {@link RequestMethod|methods} via excluding 'trace' method.
     *
     * @param methods List of {@link HTTPMethod|methods}.
     *
     * @returns List of {@link RequestMethod|methods}.
     */
    private static mapHttpMethodToDeclarativeHttpMethod(methods: HTTPMethod[]): RequestMethod[] {
        return methods
            // Filters unsupported `trace` method
            .filter((m): m is SupportedHttpMethod => m !== HTTPMethod.TRACE)
            // Map tsurlfilter http method to supported declarative http method
            .map((m) => DECLARATIVE_REQUEST_METHOD_MAP[m]);
    }

    /**
     * Checks if the string contains only ASCII characters.
     *
     * @param str String to test.
     *
     * @returns True if string contains only ASCII characters.
     */
    private static isASCII(str: string): boolean {
        // eslint-disable-next-line no-control-regex
        return /^[\x00-\x7F]+$/.test(str);
    }

    /**
     * Converts to punycode if string contains non ASCII characters.
     *
     * @param str String to convert.
     *
     * @returns A transformed string containing only ASCII characters or
     * the original string.
     */
    private static prepareASCII(str: string): string {
        return DeclarativeRuleConverter.isASCII(str)
            ? str
            : punycode.toASCII(str);
    }

    /**
     * Converts a list of strings into strings containing only ASCII characters.
     *
     * @param strings List of strings.
     *
     * @returns List of string containing only ASCII characters.
     */
    private static toASCII(strings: string[]): string[] {
        return strings.map((s) => {
            return DeclarativeRuleConverter.prepareASCII(s);
        });
    }

    /**
     * Checks if network rule can be converted to {@link RuleActionType.ALLOW_ALL_REQUESTS}.
     *
     * @param rule Network rule.
     *
     * @returns Is rule compatible with {@link RuleActionType.ALLOW_ALL_REQUESTS}.
     */
    private static isCompatibleWithAllowAllRequests(rule: NetworkRule): boolean {
        const types = DeclarativeRuleConverter.getResourceTypes(rule.getPermittedRequestTypes());

        const allowedRequestTypes = [ResourceType.MainFrame, ResourceType.SubFrame];

        // If found resource type which is incompatible with allowAllRequest field
        if (types.some((type) => !allowedRequestTypes.includes(type))) {
            return false;
        }

        return true;
    }

    /**
     * Rule priority.
     *
     * @see {@link NetworkRule.getPriorityWeight}
     * @see {@link NetworkRule.priorityWeight}
     * @see {@link NetworkRule.calculatePriorityWeight}
     * @see {@link https://adguard.com/kb/en/general/ad-filtering/create-own-filters/#rule-priorities}
     *
     * @param rule Network rule.
     *
     * @returns Priority of the rule or null.
     */
    private static getPriority(rule: NetworkRule): number | null {
        return rule.getPriorityWeight();
    }

    /**
     * Rule redirect action.
     *
     * @param rule Network rule.
     *
     * @throws Error {@link ResourcesPathError} when a network rule has
     * a $redirect modifier and no path to web-accessible resources
     * is specified.
     *
     * @returns Redirect, which describes where and how the request
     * should be redirected.
     */
    private getRedirectAction(rule: NetworkRule): Redirect {
        if (rule.isOptionEnabled(NetworkRuleOption.Redirect)) {
            const resourcesPath = this.webAccessibleResourcesPath;
            if (!resourcesPath) {
                const ruleText = rule.getText();
                const msg = `Empty web accessible resources path: ${ruleText}`;
                throw new ResourcesPathError(msg);
            }
            const advancedModifier = rule.getAdvancedModifier();
            const redirectTo = advancedModifier as RedirectModifier;
            const filename = redirects.getRedirectFilename(redirectTo.getValue());

            return { extensionPath: `${resourcesPath}/${filename}` };
        }

        if (rule.isOptionEnabled(NetworkRuleOption.RemoveParam)) {
            const advancedModifier = rule.getAdvancedModifier();
            const removeParamModifier = advancedModifier as RemoveParamModifier;
            const value = removeParamModifier.getValue();

            if (value === '') {
                return { transform: { query: '' } };
            }

            return {
                transform: {
                    queryTransform: {
                        removeParams: DeclarativeRuleConverter.toASCII([value]),
                    },
                },
            };
        }

        return {};
    }

    /**
     * Returns rule modify headers action.
     *
     * @param rule Network rule.
     *
     * @returns Modify headers action, which describes which headers should
     * be changed: added, set or deleted.
     */
    private static getModifyHeadersAction(rule: NetworkRule): RuleActionHeaders | null {
        if (!rule.isOptionEnabled(NetworkRuleOption.RemoveHeader)) {
            return null;
        }

        const removeHeaderModifier = rule.getAdvancedModifier() as RemoveHeaderModifier;

        const removeRequestHeader = removeHeaderModifier.getApplicableHeaderName(true);
        if (removeRequestHeader) {
            return {
                requestHeaders: [{
                    header: removeRequestHeader,
                    operation: HeaderOperation.Remove,
                }],
            };
        }

        const removeResponseHeader = removeHeaderModifier.getApplicableHeaderName(false);
        if (removeResponseHeader) {
            return {
                responseHeaders: [{
                    header: removeResponseHeader,
                    operation: HeaderOperation.Remove,
                }],
            };
        }

        return null;
    }

    /**
     * Returns rule modify headers action with removing Cookie headers from response and request.
     *
     * @param rule Network rule.
     *
     * @returns Add headers action, which describes which headers should be added.
     */
    private static getRemovingCookieHeadersAction(
        rule: NetworkRule,
    ): Pick<RuleAction, 'requestHeaders' | 'responseHeaders'> | null {
        if (!rule.isOptionEnabled(NetworkRuleOption.Cookie)) {
            return null;
        }

        return {
            responseHeaders: [{
                operation: HeaderOperation.Remove,
                header: 'Set-Cookie',
            }],
            requestHeaders: [{
                operation: HeaderOperation.Remove,
                header: 'Cookie',
            }],
        };
    }

    /**
     * Returns rule modify headers action with adding CSP headers to response.
     *
     * @param rule Network rule.
     *
     * @returns Add headers action, which describes what headers should be added.
     */
    private static getAddingCspHeadersAction(rule: NetworkRule): ModifyHeaderInfo | null {
        if (!rule.isOptionEnabled(NetworkRuleOption.Csp)) {
            return null;
        }

        const cspHeaderValue = rule.getAdvancedModifierValue();
        if (cspHeaderValue) {
            return {
                operation: HeaderOperation.Append,
                header: CSP_HEADER_NAME,
                value: cspHeaderValue,
            };
        }

        return null;
    }

    /**
     * Returns rule modify headers action with adding Permissions headers to response.
     *
     * @param rule Network rule.
     *
     * @returns Add headers action, which describes what headers should be added.
     */
    private static getAddingPermissionsHeadersAction(rule: NetworkRule): ModifyHeaderInfo | null {
        if (!rule.isOptionEnabled(NetworkRuleOption.Permissions)) {
            return null;
        }

        const permissionsHeaderValue = rule.getAdvancedModifierValue();
        if (permissionsHeaderValue) {
            return {
                operation: HeaderOperation.Append,
                header: PERMISSIONS_POLICY_HEADER_NAME,
                value: permissionsHeaderValue,
            };
        }

        return null;
    }

    /**
     * Rule action.
     *
     * @param rule Network rule.
     *
     * @throws Error {@link ResourcesPathError} when specified an empty
     * path to the web accessible resources.
     *
     * @returns The action of a rule that describes what should be done
     * with the request.
     */
    private getAction(rule: NetworkRule): RuleAction {
        if (rule.isAllowlist()) {
            if (rule.isFilteringDisabled() && DeclarativeRuleConverter.isCompatibleWithAllowAllRequests(rule)) {
                return { type: RuleActionType.ALLOW_ALL_REQUESTS };
            }

            return { type: RuleActionType.ALLOW };
        }

        if (rule.isOptionEnabled(NetworkRuleOption.Redirect)
            || rule.isOptionEnabled(NetworkRuleOption.RemoveParam)) {
            return {
                type: RuleActionType.REDIRECT,
                redirect: this.getRedirectAction(rule),
            };
        }

        if (rule.isOptionEnabled(NetworkRuleOption.RemoveHeader)) {
            const modifyHeadersAction = DeclarativeRuleConverter.getModifyHeadersAction(rule);

            if (modifyHeadersAction?.requestHeaders) {
                return {
                    type: RuleActionType.MODIFY_HEADERS,
                    requestHeaders: modifyHeadersAction.requestHeaders,
                };
            }

            if (modifyHeadersAction?.responseHeaders) {
                return {
                    type: RuleActionType.MODIFY_HEADERS,
                    responseHeaders: modifyHeadersAction.responseHeaders,
                };
            }
        }

        if (rule.isOptionEnabled(NetworkRuleOption.Csp)) {
            const headersAction = DeclarativeRuleConverter.getAddingCspHeadersAction(rule);
            if (headersAction) {
<<<<<<< HEAD
                return {
                    type: RuleActionType.MODIFY_HEADERS,
                    responseHeaders: [headersAction],
                };
            }
        }

        if (rule.isOptionEnabled(NetworkRuleOption.Permissions)) {
            const headersAction = DeclarativeRuleConverter.getAddingPermissionsHeadersAction(rule);
            if (headersAction) {
                return {
                    type: RuleActionType.MODIFY_HEADERS,
                    responseHeaders: [headersAction],
                };
            }
        }

        if (rule.isOptionEnabled(NetworkRuleOption.Cookie)) {
            const removeCookieHeaders = DeclarativeRuleConverter.getRemovingCookieHeadersAction(rule);
            if (removeCookieHeaders) {
                const { responseHeaders, requestHeaders } = removeCookieHeaders;

                return {
                    type: RuleActionType.MODIFY_HEADERS,
=======
                return {
                    type: RuleActionType.MODIFY_HEADERS,
                    responseHeaders: [headersAction],
                };
            }
        }

        if (rule.isOptionEnabled(NetworkRuleOption.Permissions)) {
            const headersAction = DeclarativeRuleConverter.getAddingPermissionsHeadersAction(rule);
            if (headersAction) {
                return {
                    type: RuleActionType.MODIFY_HEADERS,
                    responseHeaders: [headersAction],
                };
            }
        }

        if (rule.isOptionEnabled(NetworkRuleOption.Cookie)) {
            const removeCookieHeaders = DeclarativeRuleConverter.getRemovingCookieHeadersAction(rule);
            if (removeCookieHeaders) {
                const { responseHeaders, requestHeaders } = removeCookieHeaders;

                return {
                    type: RuleActionType.MODIFY_HEADERS,
>>>>>>> 3121fb75
                    responseHeaders,
                    requestHeaders,
                };
            }
        }

        return { type: RuleActionType.BLOCK };
    }

    /**
     * Rule condition.
     *
     * @param rule Network rule.
     *
     * @returns A rule condition that describes to which request the declarative
     * rule should be applied.
     */
    private static getCondition(rule: NetworkRule): RuleCondition {
        const condition: RuleCondition = {};

        const pattern = rule.getPattern();
        if (pattern) {
            // set regexFilter
            if (rule.isRegexRule()) {
                condition.regexFilter = DeclarativeRuleConverter.prepareASCII(pattern);
            } else {
                // A pattern beginning with ||* is not allowed. Use * instead.
                const patternWithoutVerticals = pattern.startsWith('||*')
                    ? pattern.substring(2)
                    : pattern;
                condition.urlFilter = DeclarativeRuleConverter.prepareASCII(patternWithoutVerticals);
            }
        }

        // set domainType
        if (rule.isOptionEnabled(NetworkRuleOption.ThirdParty)) {
            condition.domainType = DomainType.ThirdParty;
        } else if (rule.isOptionDisabled(NetworkRuleOption.ThirdParty)) {
            condition.domainType = DomainType.FirstParty;
        }

        // set initiatorDomains
        const permittedDomains = rule.getPermittedDomains()?.filter((d) => {
            // Wildcard and regex domains are not supported by declarative converter
            return !d.includes(SimpleRegex.MASK_ANY_CHARACTER) && !SimpleRegex.isRegexPattern(d);
        });
        if (permittedDomains && permittedDomains.length > 0) {
            condition.initiatorDomains = this.toASCII(permittedDomains);
        }

        // set excludedInitiatorDomains
        const excludedDomains = rule.getRestrictedDomains();
        if (excludedDomains && excludedDomains.length > 0) {
            condition.excludedInitiatorDomains = this.toASCII(excludedDomains);
        }

        const permittedToDomains = rule.getPermittedToDomains();
        if (permittedToDomains && permittedToDomains.length > 0) {
            condition.requestDomains = this.toASCII(permittedToDomains);
        }

        // Can be specified $to or $denyallow, but not together.
        const denyAllowDomains = rule.getDenyAllowDomains();
        const restrictedToDomains = rule.getRestrictedToDomains();

        if (denyAllowDomains && denyAllowDomains.length !== 0) {
            condition.excludedRequestDomains = this.toASCII(denyAllowDomains);
        } else if (restrictedToDomains && restrictedToDomains.length !== 0) {
            condition.excludedRequestDomains = this.toASCII(restrictedToDomains);
        }

        // set excludedResourceTypes
        const restrictedRequestTypes = rule.getRestrictedRequestTypes();
        const hasExcludedResourceTypes = restrictedRequestTypes !== 0;
        if (hasExcludedResourceTypes) {
            condition.excludedResourceTypes = this.getResourceTypes(restrictedRequestTypes);
        }

        // set resourceTypes
        const permittedRequestTypes = rule.getPermittedRequestTypes();
        if (!hasExcludedResourceTypes && permittedRequestTypes !== 0) {
            condition.resourceTypes = this.getResourceTypes(permittedRequestTypes);
        }

        const permittedMethods = rule.getPermittedMethods();
        if (permittedMethods && permittedMethods.length !== 0) {
            condition.requestMethods = this.mapHttpMethodToDeclarativeHttpMethod(permittedMethods);
        }

        const restrictedMethods = rule.getRestrictedMethods();
        if (restrictedMethods && restrictedMethods.length !== 0) {
            condition.excludedRequestMethods = this.mapHttpMethodToDeclarativeHttpMethod(restrictedMethods);
        }

        // set isUrlFilterCaseSensitive
        condition.isUrlFilterCaseSensitive = rule.isOptionEnabled(NetworkRuleOption.MatchCase);

        /**
         * Here we need to set 'main_frame' to apply to document requests
         * as well (because by default it applies to all requests except
         * document).
         * And if we specify 'main_frame', then we also need to specify all
         * other types, so that it works not only for document requests, but
         * also for all other types of requests.
         */
        const shouldMatchAllResourcesTypes = rule.isOptionEnabled(NetworkRuleOption.RemoveHeader)
            || rule.isOptionEnabled(NetworkRuleOption.Csp)
            || rule.isOptionEnabled(NetworkRuleOption.Permissions)
            || rule.isOptionEnabled(NetworkRuleOption.Cookie)
            || rule.isOptionEnabled(NetworkRuleOption.To)
            || rule.isOptionEnabled(NetworkRuleOption.Method);

        const emptyResourceTypes = !condition.resourceTypes && !condition.excludedResourceTypes;

        if (shouldMatchAllResourcesTypes && emptyResourceTypes) {
            condition.resourceTypes = [
                ResourceType.MainFrame,
                ResourceType.SubFrame,
                ResourceType.Stylesheet,
                ResourceType.Script,
                ResourceType.Image,
                ResourceType.Font,
                ResourceType.Object,
                ResourceType.XmlHttpRequest,
                ResourceType.Ping,
                ResourceType.Media,
                ResourceType.WebSocket,
                ResourceType.Other,
            ];
        }

        return condition;
    }

    /**
     * Converts the network rule into an array of declarative rules.
     *
     * Method to use only in class heirs.
     *
     * @protected
     *
     * @param rule Network rule.
     * @param id Rule identifier.
     *
     * @throws An {@link UnsupportedModifierError} if the network rule
     * contains an unsupported modifier
     * OR a {@link TooComplexRegexpError} if regexp is too complex
     * OR an {@link EmptyResourcesError} if there is empty resources in the rule
     * OR an {@link UnsupportedRegexpError} if regexp is not supported in
     * the RE2 syntax.
     * OR a {@link ResourcesPathError} when specified an empty
     * path to the web accessible resources.
     *
     * @returns A list of declarative rules.
     */
    protected convertRule(
        rule: NetworkRule,
        id: number,
    ): DeclarativeRule[] {
        // If the rule is not convertible - method will throw an error.
        const shouldConvert = DeclarativeRuleConverter.checkNetworkRuleConvertible(rule);

        // The rule does not require conversion.
        if (!shouldConvert) {
            return [];
        }

        const declarativeRule: DeclarativeRule = {
            id,
            action: this.getAction(rule),
            condition: DeclarativeRuleConverter.getCondition(rule),
        };

        const priority = DeclarativeRuleConverter.getPriority(rule);
        if (priority) {
            declarativeRule.priority = priority;
        }

        const conversionErr = DeclarativeRuleConverter.checkDeclarativeRuleApplicable(
            rule,
            declarativeRule,
        );
        if (conversionErr) {
            throw conversionErr;
        }

        return [declarativeRule];
    }

    /**
     * TODO: Move this method to separate static class, because it accumulates
     * a lot of logic tied to different types of rules and the method gets
     * really puffy.
     *
     * Checks if a network rule can be converted to a declarative format or not.
     * We skip the following modifiers:
     *
     * All specific exceptions:
     * $genericblock;
     * $jsinject;
     * $urlblock;
     * $content;
     * $extension;
     * $stealth;
     *
     * Following specific exceptions are not require conversion, but they
     * are used in the {@link MatchingResult.getCosmeticOption}:
     * $elemhide
     * $generichide;
     * $specifichide;
     *
     * Other:
     * $header;
     * $popup;
     * $csp;
     * $replace;
     * $cookie - if modifier is not empty and contains any parameters;
     * $redirect - if the rule is a allowlist;
     * $removeparam - if it contains a negation, or regexp,
     * or the rule is a allowlist;
     * $removeheader - if it contains a title from a prohibited list
     * (see {@link RemoveHeaderModifier.FORBIDDEN_HEADERS});
     * $jsonprune;
     * $method - if the modifier contains 'trace' method,
     * $hls.
     *
     * @param rule - Network rule.
     *
     * @throws Error with type {@link UnsupportedModifierError} if the rule is not
     * convertible.
     *
     * @returns Boolean flag - `false` if the rule does not require conversion
     * and `true` if the rule is convertible.
     */
    private static checkNetworkRuleConvertible(rule: NetworkRule): boolean {
        /**
         * Checks if the $redirect values in the provided network rule
         * are supported for conversion to MV3.
         *
         * @param r Network rule.
         * @param name Modifier's name.
         *
         * @returns Error {@link UnsupportedModifierError} or null if rule is supported.
         */
        // eslint-disable-next-line @typescript-eslint/no-unused-vars
        const checkRemoveParamModifierFn = (r: NetworkRule, name: string): UnsupportedModifierError | null => {
            const removeParam = r.getAdvancedModifier() as RemoveParamModifier;
            if (!removeParam.getMV3Validity()) {
                // eslint-disable-next-line max-len
                const msg = `Network rule with $removeparam modifier with negation or regexp is not supported: "${r.getText()}"`;

                return new UnsupportedModifierError(msg, r);
            }

            return null;
        };

        /**
         * Checks if the provided rule is an allowlist rule.
         *
         * @param r Network rule.
         * @param name Modifier's name.
         *
         * @returns Error {@link UnsupportedModifierError} or null if rule is supported.
         */
        const checkAllowRulesFn = (r: NetworkRule, name: string): UnsupportedModifierError | null => {
            if (r.isAllowlist()) {
                const msg = `Network allowlist rule with ${name} modifier is not supported: "${rule.getText()}"`;
                return new UnsupportedModifierError(msg, r);
            }

            return null;
        };

        /**
         * Checks if the specified modifier is the only one the rule has.
         *
         * @param r Network rule.
         * @param name Modifier's name.
         *
         * @returns Error {@link UnsupportedModifierError} or null if rule is supported.
         */
        const checkOnlyOneModifier = (r: NetworkRule, name: string): UnsupportedModifierError | null => {
            // TODO: Remove small hack with "reparsing" rule to extract only options part.
            const { options } = NetworkRule.parseRuleText(r.getText());
            if (options === name.replace('$', '')) {
                const msg = `Network rule with only one enabled modifier ${name} is not supported: "${rule.getText()}"`;
                return new UnsupportedModifierError(msg, r);
            }

            return null;
        };

        /**
         * Checks if the $removeparam values in the provided network rule
         * are supported for conversion to MV3.
         *
         * @param r Network rule.
         * @param name Modifier's name.
         *
         * @returns Error {@link UnsupportedModifierError} or null if rule is supported.
         */
        // eslint-disable-next-line @typescript-eslint/no-unused-vars
        const checkRemoveHeaderModifierFn = (r: NetworkRule, name: string): UnsupportedModifierError | null => {
            const removeHeader = r.getAdvancedModifier() as RemoveHeaderModifier;
            if (!removeHeader.isValid) {
                return new UnsupportedModifierError(
                    // eslint-disable-next-line max-len
                    `Network rule with $removeheader modifier contains some of the unsupported headers: "${r.getText()}"`,
                    r,
                );
            }

            return null;
        };

        /**
         * Checks if the $cookie values in the provided network rule
         * are supported for conversion to MV3.
         *
         * @param r Network rule.
         * @param name Modifier's name.
         *
         * @returns Error {@link UnsupportedModifierError} or null if rule is supported.
         */
        // eslint-disable-next-line @typescript-eslint/no-unused-vars
        const checkCookieModifierFn = (r: NetworkRule, name: string): UnsupportedModifierError | null => {
            const cookie = r.getAdvancedModifier() as CookieModifier;
            if (!cookie.isEmpty()) {
                // eslint-disable-next-line max-len
                const msg = `The use of additional parameters in $cookie (apart from $cookie itself) is not supported: "${r.getText()}"`;

                return new UnsupportedModifierError(msg, r);
            }

            return null;
        };

        /**
         * Checks if the $method values in the provided network rule
         * are supported for conversion to MV3.
         *
         * @param r Network rule.
         * @param name Modifier's name.
         * @returns Error {@link UnsupportedModifierError} or null if rule is supported.
         */
        // eslint-disable-next-line @typescript-eslint/no-unused-vars
        const checkMethodModifierFn = (r: NetworkRule, name: string): UnsupportedModifierError | null => {
            const permittedMethods = r.getPermittedMethods();
            const restrictedMethods = r.getRestrictedMethods();
            if (
                permittedMethods?.some((method) => method === HTTPMethod.TRACE)
                || restrictedMethods?.some((method) => method === HTTPMethod.TRACE)
            ) {
                return new UnsupportedModifierError(
                    `Network rule with $method modifier containing 'trace' method is not supported: "${r.getText()}"`,
                    r,
                );
            }

            return null;
        };

        /**
         * Checks if rule is a "document"-allowlist and contains all these
         * `$elemhide,content,urlblock,jsinject` modifiers at the same time.
         * If it is - we allow partially convert this rule, because `$content`
         * is not supported in the MV3 at all and `$jsinject` and `$urlblock`
         * are not implemented yet, but we can support at least allowlist-rule
         * with `$elemhide` modifier (not in the DNR, but with tsurlfilter engine).
         *
         * TODO: Change the description when `$jsinject` and `$urlblock`
         * are implemented.
         *
         * @param r Network rule.
         * @param name Modifier's name.
         *
         * @returns Error {@link UnsupportedModifierError} or null if rule is supported.
         */
        // eslint-disable-next-line @typescript-eslint/no-unused-vars
        const checkDocumentAllowlistFn = (r: NetworkRule, name: string): UnsupportedModifierError | null => {
            if (rule.isFilteringDisabled()) {
                return null;
            }

            return new UnsupportedModifierError(
                `Network rule with "${name}" modifier is not supported: "${r.getText()}"`,
                r,
            );
        };

        const unsupportedOptions = [
            /* Specific exceptions */
            { option: NetworkRuleOption.Elemhide, name: '$elemhide', skipConversion: true },
            { option: NetworkRuleOption.Generichide, name: '$generichide', skipConversion: true },
            { option: NetworkRuleOption.Specifichide, name: '$specifichide', skipConversion: true },
            { option: NetworkRuleOption.Genericblock, name: '$genericblock' },
            {
                option: NetworkRuleOption.Jsinject,
                name: '$jsinject',
                customChecks: [checkDocumentAllowlistFn],
            },
            {
                option: NetworkRuleOption.Urlblock,
                name: '$urlblock',
                customChecks: [checkDocumentAllowlistFn],
            },
            {
                option: NetworkRuleOption.Content,
                name: '$content',
                customChecks: [checkDocumentAllowlistFn],
            },
            { option: NetworkRuleOption.Extension, name: '$extension' },
            { option: NetworkRuleOption.Stealth, name: '$stealth' },
            /* Specific exceptions */
            { option: NetworkRuleOption.Header, name: '$cookie' },
            {
                option: NetworkRuleOption.Popup,
                name: '$popup',
                customChecks: [checkOnlyOneModifier],
            },
            {
                option: NetworkRuleOption.Csp,
                name: '$csp',
                customChecks: [checkAllowRulesFn],
            },
            { option: NetworkRuleOption.Replace, name: '$replace' },
            {
                option: NetworkRuleOption.Cookie,
                name: '$cookie',
                customChecks: [checkAllowRulesFn, checkCookieModifierFn],
            },
            {
                option: NetworkRuleOption.Redirect,
                name: '$redirect',
                customChecks: [checkAllowRulesFn],
            },
            {
                option: NetworkRuleOption.RemoveParam,
                name: '$removeparam',
                customChecks: [checkAllowRulesFn, checkRemoveParamModifierFn],
            },
            {
                option: NetworkRuleOption.RemoveHeader,
                name: '$removeheader',
                customChecks: [checkAllowRulesFn, checkRemoveHeaderModifierFn],
            },
            {
                option: NetworkRuleOption.Method,
                name: '$method',
                customChecks: [checkMethodModifierFn],
            },
            { option: NetworkRuleOption.JsonPrune, name: '$jsonprune' },
            { option: NetworkRuleOption.Hls, name: '$hls' },
        ];

        for (let i = 0; i < unsupportedOptions.length; i += 1) {
            const {
                option,
                name,
                customChecks,
                skipConversion,
            } = unsupportedOptions[i];

            if (!rule.isOptionEnabled(option)) {
                continue;
            }

            if (skipConversion) {
                if (rule.isSingleOptionEnabled(option)) {
                    return false;
                }
                continue;
            }

            if (customChecks) {
                for (let j = 0; j < customChecks.length; j += 1) {
                    const err = customChecks[j](rule, name);
                    if (err !== null) {
                        throw err;
                    }
                }
            } else {
                const msg = `Unsupported option "${name}" found in the rule: "${rule.getText()}"`;
                throw new UnsupportedModifierError(msg, rule);
            }
        }

        return true;
    }

    /**
     * Checks if the converted declarative rule passes the regexp validation
     * (too complex regexps are not allowed also back reference,
     * possessive and negative lookahead are not supported)
     * and if it contains resource types.
     *
     * @param networkRule Network rule.
     * @param declarativeRule Declarative rule.
     *
     * @returns Error {@link TooComplexRegexpError} if regexp is too complex
     * OR Error {@link EmptyResourcesError} if there is empty resources
     * in the rule
     * OR Error {@link UnsupportedRegexpError} if regexp is not supported
     * in the RE2 syntax @see https://github.com/google/re2/wiki/Syntax
     * OR null.
     */
    private static checkDeclarativeRuleApplicable(
        networkRule: NetworkRule,
        declarativeRule: DeclarativeRule,
    ): TooComplexRegexpError | EmptyResourcesError | UnsupportedRegexpError | null {
        const { regexFilter, resourceTypes } = declarativeRule.condition;

        if (resourceTypes?.length === 0) {
            const ruleText = networkRule.getText();
            const msg = `Conversion resourceTypes is empty: "${ruleText}"`;
            return new EmptyResourcesError(msg, networkRule, declarativeRule);
        }

        // More complex regex than allowed as part of the "regexFilter" key.
        if (regexFilter?.match(/\|/g)) {
            const regexArr = regexFilter.split('|');
            // TODO: Find how exactly the complexity of a rule is calculated.
            // The values maxGroups & maxGroupLength are obtained by testing.
            // TODO: Fix these values based on Chrome Errors
            const maxGroups = 15;
            const maxGroupLength = 31;
            if (regexArr.length > maxGroups
                || regexArr.some((i) => i.length > maxGroupLength)
            ) {
                const ruleText = networkRule.getText();
                const msg = `More complex regex than allowed: "${ruleText}"`;
                return new TooComplexRegexpError(
                    msg,
                    networkRule,
                    declarativeRule,
                );
            }
        }

        // Back reference, possessive and negative lookahead are not supported
        // See more: https://github.com/google/re2/wiki/Syntax
        if (regexFilter?.match(/\\[1-9]|\(\?<?(!|=)|{\S+}/g)) {
            const msg = `Invalid regex in the: "${networkRule.getText()}"`;
            return new UnsupportedRegexpError(
                msg,
                networkRule,
                declarativeRule,
            );
        }

        return null;
    }

    /**
     * Checks the captured conversion error, if it is one of the expected
     * conversion errors - returns it, otherwise adds information about
     * the original rule, packages it into a new error and returns it.
     *
     * @param rule An error was caught while converting this rule.
     * @param index Index of {@link IndexedNetworkRuleWithHash}.
     * @param id Identifier of the desired declarative rule.
     * @param e Captured error.
     *
     * @returns Initial error or new packaged error.
     */
    private static catchErrorDuringConversion(
        rule: IRule,
        index: number,
        id: number,
        e: unknown,
    ): Error {
        if (e instanceof EmptyResourcesError
            || e instanceof TooComplexRegexpError
            || e instanceof UnsupportedModifierError
            || e instanceof UnsupportedRegexpError
        ) {
            return e;
        }

        const msg = `Non-categorized error during a conversion rule: ${rule.getText()} (index - ${index}, id - ${id})`;
        return e instanceof Error
            ? new Error(msg, { cause: e })
            : new Error(msg);
    }

    /**
     * Converts the provided set of indexed rules into declarative rules,
     * collecting source rule identifiers for declarative rules
     * and catching conversion errors.
     *
     * @param filterId An identifier for the filter.
     * @param rules Indexed rules.
     * @param offsetId Offset for the IDs of the converted rules.
     *
     * @returns Transformed declarative rules with their sources
     * and caught conversion errors.
     */
    protected convertRules(
        filterId: number,
        rules: IndexedNetworkRuleWithHash[],
        offsetId: number,
    ): ConvertedRules {
        const res: ConvertedRules = {
            declarativeRules: [],
            errors: [],
            sourceMapValues: [],
        };

        rules.forEach(({ rule, index }: IndexedNetworkRuleWithHash) => {
            const id = offsetId + index;
            let converted: DeclarativeRule[] = [];

            try {
                converted = this.convertRule(
                    rule,
                    id,
                );
            } catch (e) {
                const err = DeclarativeRuleConverter.catchErrorDuringConversion(rule, index, id, e);
                res.errors.push(err);
                return;
            }

            // For each converted declarative rule save it's source.
            converted.forEach((dRule) => {
                res.sourceMapValues.push({
                    declarativeRuleId: dRule.id,
                    sourceRuleIndex: index,
                    filterId,
                });
                res.declarativeRules.push(dRule);
            });
        });

        return res;
    }

    /**
     * This function groups similar rules among those already converted into
     * declarative rules. If a similar rule is found, it combines the two
     * declarative rules into one.
     *
     * @param converted An instance of {@link ConvertedRules} that includes
     * converted declarative rules, recorded errors, and a hash mapping
     * declarative rule IDs to corresponding source test rule IDs.
     * @param createRuleTemplate A function that stores the template of
     * a declarative rule. This template is used to compare different
     * declarative rules.
     * @param combineRulePair A function that attempts to find a similar
     * declarative rule by comparing rule templates. If a match is found,
     * it merges the two declarative rules into one and returns combined rule.
     *
     * @returns Object with grouped similar declarative rules.
     */
    // eslint-disable-next-line class-methods-use-this
    protected groupConvertedRules(
        converted: ConvertedRules,
        createRuleTemplate: (rule: DeclarativeRule) => string,
        combineRulePair: (sourceRule: DeclarativeRule, ruleToMerge: DeclarativeRule) => DeclarativeRule,
    ): ConvertedRules {
        const rulesTemplates = new Map<string, DeclarativeRule>();

        const saveRuleTemplate = (rule: DeclarativeRule): void => {
            const template = createRuleTemplate(rule);
            rulesTemplates.set(template, rule);
        };

        const result: ConvertedRules = {
            declarativeRules: [],
            sourceMapValues: [],
            errors: converted.errors,
        };

        const { sourceMapValues, declarativeRules } = converted;

        declarativeRules.forEach((dRule) => {
            // Trying to find a declarative rule for siblings.
            const template = createRuleTemplate(dRule);
            const siblingDeclarativeRule = rulesTemplates.get(template);

            // Finds the source rule identifier.
            const source = sourceMapValues.find((s) => s.declarativeRuleId === dRule.id);
            if (source === undefined) {
                result.errors.push(new Error(`Cannot find source for converted rule "${dRule}"`));
                return;
            }

            // If a similar rule is found, the function combines the two
            // declarative rules into one and returns the resulting combined rule.
            if (siblingDeclarativeRule) {
                const combinedRule = combineRulePair(siblingDeclarativeRule, dRule);
                // Updates template.
                saveRuleTemplate(combinedRule);

                // Updates the declarative rule identified for the merged rule.
                result.sourceMapValues.push({
                    ...source,
                    declarativeRuleId: combinedRule.id,
                });
            } else {
                // If not found - saves the template part of the declarative
                // rule to compare it with next values.
                saveRuleTemplate(dRule);

                // Keeps the source unchanged because the current rule
                // has not been merged.
                result.sourceMapValues.push(source);
            }
        });

        result.declarativeRules = Array.from(rulesTemplates.values());

        return result;
    }

    /**
     * Converts provided bunch of indexed rules to declarative rules
     * via generating source map for it and catching errors of conversations.
     *
     * @param filterId Filter id.
     * @param rules Indexed network rules with hashes.
     * @param offsetId Offset for the IDs of the converted rules.
     *
     * @returns Object of {@link ConvertedRules} which containing declarative
     * rules, source rule identifiers, errors and counter of regexp rules.
     */
    abstract convert(
        filterId: number,
        rules: IndexedNetworkRuleWithHash[],
        offsetId: number,
    ): ConvertedRules;
}<|MERGE_RESOLUTION|>--- conflicted
+++ resolved
@@ -132,10 +132,7 @@
 import { CSP_HEADER_NAME } from '../../../modifiers/csp-modifier';
 import { CookieModifier } from '../../../modifiers/cookie-modifier';
 import { HTTPMethod } from '../../../modifiers/method-modifier';
-<<<<<<< HEAD
 import type { IndexedNetworkRuleWithHash } from '../network-indexed-rule-with-hash';
-=======
->>>>>>> 3121fb75
 import { PERMISSIONS_POLICY_HEADER_NAME } from '../../../modifiers/permissions-modifier';
 import { SimpleRegex } from '../../simple-regex';
 
@@ -481,7 +478,6 @@
         if (rule.isOptionEnabled(NetworkRuleOption.Csp)) {
             const headersAction = DeclarativeRuleConverter.getAddingCspHeadersAction(rule);
             if (headersAction) {
-<<<<<<< HEAD
                 return {
                     type: RuleActionType.MODIFY_HEADERS,
                     responseHeaders: [headersAction],
@@ -506,32 +502,6 @@
 
                 return {
                     type: RuleActionType.MODIFY_HEADERS,
-=======
-                return {
-                    type: RuleActionType.MODIFY_HEADERS,
-                    responseHeaders: [headersAction],
-                };
-            }
-        }
-
-        if (rule.isOptionEnabled(NetworkRuleOption.Permissions)) {
-            const headersAction = DeclarativeRuleConverter.getAddingPermissionsHeadersAction(rule);
-            if (headersAction) {
-                return {
-                    type: RuleActionType.MODIFY_HEADERS,
-                    responseHeaders: [headersAction],
-                };
-            }
-        }
-
-        if (rule.isOptionEnabled(NetworkRuleOption.Cookie)) {
-            const removeCookieHeaders = DeclarativeRuleConverter.getRemovingCookieHeadersAction(rule);
-            if (removeCookieHeaders) {
-                const { responseHeaders, requestHeaders } = removeCookieHeaders;
-
-                return {
-                    type: RuleActionType.MODIFY_HEADERS,
->>>>>>> 3121fb75
                     responseHeaders,
                     requestHeaders,
                 };
