--- conflicted
+++ resolved
@@ -1,5 +1,4 @@
 # Table of contents
-<<<<<<< HEAD
 1. [Description](#description)
 1. [MV3 specific limitations](#mv3_specific_limitations)
     1. [$badfilter](#mv3_specific_limitations__$badfilter)
@@ -65,70 +64,6 @@
     1. [$app (not supported in extension)](#not_supported_in_extension__$app_(not_supported_in_extension))
     1. [$extension (not supported in extension)](#not_supported_in_extension__$extension_(not_supported_in_extension))
 <a name="description"></a>
-=======
-- [Table of contents](#table-of-contents)
-- [Description](#description)
-- [MV3 specific limitations](#mv3-specific-limitations)
-	- [allowrules](#allowrules)
-	- [$document](#document)
-	- [$removeparam, $removeheader, $csp](#removeparam-removeheader-csp)
-	- [$redirect-rule](#redirect-rule)
-- [Basic examples](#basic-examples)
-- [Basic modifiers](#basic-modifiers)
-	- [$denyallow](#denyallow)
-	- [$domain](#domain)
-	- [$header](#header)
-	- [$important](#important)
-	- [$match-case](#match-case)
-	- [$method](#method)
-	- [$popup](#popup)
-	- [$third-party](#third-party)
-	- [$to](#to)
-- [Content type modifiers](#content-type-modifiers)
-	- [$document](#document-1)
-	- [$image](#image)
-	- [$stylesheet](#stylesheet)
-	- [$script](#script)
-	- [$object](#object)
-	- [$font](#font)
-	- [$media](#media)
-	- [$subdocument](#subdocument)
-	- [$ping](#ping)
-	- [$xmlhttprequest](#xmlhttprequest)
-	- [$websocket](#websocket)
-	- [$webrtc](#webrtc)
-	- [$other](#other)
-- [Exception rules modifiers](#exception-rules-modifiers)
-	- [$content](#content)
-	- [$elemhide](#elemhide)
-	- [$jsinject](#jsinject)
-	- [$stealth](#stealth)
-	- [$urlblock](#urlblock)
-	- [$genericblock](#genericblock)
-	- [$generichide](#generichide)
-	- [$specifichide](#specifichide)
-- [Advanced capabilities](#advanced-capabilities)
-	- [$all](#all)
-	- [$badfilter](#badfilter)
-	- [$cookie](#cookie)
-	- [$csp](#csp)
-	- [$permissions](#permissions)
-	- [$redirect](#redirect)
-	- [$redirect-rule](#redirect-rule-1)
-	- [$referrerpolicy](#referrerpolicy)
-	- [$removeheader](#removeheader)
-	- [$removeparam](#removeparam)
-	- [$replace](#replace)
-	- [noop](#noop)
-	- [$empty](#empty)
-	- [$mp4](#mp4)
-- [Not supported in extension](#not-supported-in-extension)
-	- [$hls (not supported in extension)](#hls-not-supported-in-extension)
-	- [$jsonprune (not supported in extension)](#jsonprune-not-supported-in-extension)
-	- [$network (not supported in extension)](#network-not-supported-in-extension)
-	- [$app (not supported in extension)](#app-not-supported-in-extension)
-	- [$extension (not supported in extension)](#extension-not-supported-in-extension)
->>>>>>> d9a267d1
 # Description
 This file contains examples of converting filter rules to new MV3 declarative
 rules and describes some MV3-specific limitations of the converted rules.
@@ -589,14 +524,9 @@
 		},
 		"condition": {
 			"urlFilter": "||baddomain.com^",
-			"initiatorDomains": [
-				"/(^\\\\",
-				".+\\\\.)example\\\\.(com\\\\",
-				"org)\\\\$/"
-			],
-			"isUrlFilterCaseSensitive": false
-		},
-		"priority": 135
+			"isUrlFilterCaseSensitive": false
+		},
+		"priority": 201
 	}
 ]
 
@@ -618,18 +548,14 @@
 		},
 		"condition": {
 			"urlFilter": "||baddomain.com^",
-			"initiatorDomains": [
-				".+\\\\.)c\\\\.(com\\\\",
-				"org)\\\\$/"
-			],
 			"excludedInitiatorDomains": [
 				"a.com",
 				"b.*",
-				"/(^\\\\"
-			],
-			"isUrlFilterCaseSensitive": false
-		},
-		"priority": 152
+				"/(^\\|.+\\\\.)c\\\\.(com\\|org)\\\\$/"
+			],
+			"isUrlFilterCaseSensitive": false
+		},
+		"priority": 2
 	}
 ]
 
@@ -929,7 +855,19 @@
 ↓↓↓↓ converted to ↓↓↓↓
 
 ```json
-[]
+[
+	{
+		"id": 1,
+		"action": {
+			"type": "block"
+		},
+		"condition": {
+			"urlFilter": "||example.com^",
+			"isUrlFilterCaseSensitive": false
+		},
+		"priority": 51
+	}
+]
 
 ```
 example 2
@@ -941,7 +879,19 @@
 ↓↓↓↓ converted to ↓↓↓↓
 
 ```json
-[]
+[
+	{
+		"id": 1,
+		"action": {
+			"type": "block"
+		},
+		"condition": {
+			"urlFilter": "||example.com^",
+			"isUrlFilterCaseSensitive": false
+		},
+		"priority": 51
+	}
+]
 
 ```
 example 3
@@ -953,7 +903,19 @@
 ↓↓↓↓ converted to ↓↓↓↓
 
 ```json
-[]
+[
+	{
+		"id": 1,
+		"action": {
+			"type": "allow"
+		},
+		"condition": {
+			"urlFilter": "||example.com^",
+			"isUrlFilterCaseSensitive": false
+		},
+		"priority": 100051
+	}
+]
 
 ```
 example 4
@@ -965,7 +927,19 @@
 ↓↓↓↓ converted to ↓↓↓↓
 
 ```json
-[]
+[
+	{
+		"id": 1,
+		"action": {
+			"type": "allow"
+		},
+		"condition": {
+			"urlFilter": "||example.com^",
+			"isUrlFilterCaseSensitive": false
+		},
+		"priority": 100051
+	}
+]
 
 ```
 <a name="basic_modifiers__$important"></a>
@@ -1389,1123 +1363,18 @@
 ↓↓↓↓ converted to ↓↓↓↓
 
 ```json
-[]
-
-```
-example 2
-
-```adblock
-/ads$to=~not.evil.com|evil.com
-```
-
-↓↓↓↓ converted to ↓↓↓↓
-
-```json
-[]
-
-```
-example 3
-
-```adblock
-/ads$to=~good.com|~good.org
-```
-
-↓↓↓↓ converted to ↓↓↓↓
-
-```json
-[]
-
-```
-<br />
-<br />
-
-<a name="content_type_modifiers"></a>
-# Content type modifiers
-<b>Status</b>: all content type modifiers supported, except deprecated $webrtc and $object-subrequest.
-<br/>
-<b>Examples:</b>
-<br/>
-example 1
-
-```adblock
-||example.org^$image
-```
-
-↓↓↓↓ converted to ↓↓↓↓
-
-```json
-[
-	{
-		"id": 1,
-		"action": {
-			"type": "block"
-		},
-		"condition": {
-			"urlFilter": "||example.org^",
-			"resourceTypes": [
-				"image"
-			],
-			"isUrlFilterCaseSensitive": false
-		},
-		"priority": 101
-	}
-]
-
-```
-example 2
-
-```adblock
-||example.org^$script,stylesheet
-```
-
-↓↓↓↓ converted to ↓↓↓↓
-
-```json
-[
-	{
-		"id": 1,
-		"action": {
-			"type": "block"
-		},
-		"condition": {
-			"urlFilter": "||example.org^",
-			"resourceTypes": [
-				"stylesheet",
-				"script"
-			],
-			"isUrlFilterCaseSensitive": false
-		},
-		"priority": 76
-	}
-]
-
-```
-example 3
-
-```adblock
-||example.org^$~image,~script,~stylesheet
-```
-
-↓↓↓↓ converted to ↓↓↓↓
-
-```json
-[
-	{
-		"id": 1,
-		"action": {
-			"type": "block"
-		},
-		"condition": {
-			"urlFilter": "||example.org^",
-			"excludedResourceTypes": [
-				"stylesheet",
-				"script",
-				"image"
-			],
-			"isUrlFilterCaseSensitive": false
-		},
-		"priority": 2
-	}
-]
-
-```
-<a name="content_type_modifiers__$document"></a>
-## $document
-example 1
-
-```adblock
-@@||example.com^$document
-```
-
-↓↓↓↓ converted to ↓↓↓↓
-
-```json
-[
-	{
-		"id": 1,
-		"action": {
-			"type": "allowAllRequests"
-		},
-		"condition": {
-			"urlFilter": "||example.com^",
-			"resourceTypes": [
-				"main_frame"
-			],
-			"isUrlFilterCaseSensitive": false
-		},
-		"priority": 140101
-	}
-]
-
-```
-example 2
-
-```adblock
-@@||example.com^$document,~extension
-```
-
-↓↓↓↓ converted to ↓↓↓↓
-
-```json
-[
-	{
-		"id": 1,
-		"action": {
-			"type": "allowAllRequests"
-		},
-		"condition": {
-			"urlFilter": "||example.com^",
-			"resourceTypes": [
-				"main_frame"
-			],
-			"isUrlFilterCaseSensitive": false
-		},
-		"priority": 140101
-	}
-]
-
-```
-example 3
-
-```adblock
-||example.com^$document
-```
-
-↓↓↓↓ converted to ↓↓↓↓
-
-```json
-[
-	{
-		"id": 1,
-		"action": {
-			"type": "block"
-		},
-		"condition": {
-			"urlFilter": "||example.com^",
-			"resourceTypes": [
-				"main_frame"
-			],
-			"isUrlFilterCaseSensitive": false
-		},
-		"priority": 101
-	}
-]
-
-```
-example 4
-
-```adblock
-||example.com^$document,redirect=noopframe
-```
-
-↓↓↓↓ converted to ↓↓↓↓
-
-```json
-[
-	{
-		"id": 1,
-		"action": {
-			"type": "redirect",
-			"redirect": {
-				"extensionPath": "/path/to/resources/noopframe.html"
-			}
-		},
-		"condition": {
-			"urlFilter": "||example.com^",
-			"resourceTypes": [
-				"main_frame"
-			],
-			"isUrlFilterCaseSensitive": false
-		},
-		"priority": 1101
-	}
-]
-
-```
-example 5
-
-```adblock
-||example.com^$document,removeparam=test
-```
-
-↓↓↓↓ converted to ↓↓↓↓
-
-```json
-[
-	{
-		"id": 1,
-		"action": {
-			"type": "redirect",
-			"redirect": {
-				"transform": {
-					"queryTransform": {
-						"removeParams": [
-							"test"
-						]
-					}
-				}
-			}
-		},
-		"condition": {
-			"urlFilter": "||example.com^",
-			"resourceTypes": [
-				"main_frame"
-			],
-			"isUrlFilterCaseSensitive": false
-		},
-		"priority": 101
-	}
-]
-
-```
-example 6
-
-```adblock
-||example.com^$document,replace=/test1/test2/
-```
-
-↓↓↓↓ converted to ↓↓↓↓
-
-```json
-[]
-
-```
-<a name="content_type_modifiers__$image"></a>
-## $image
-
-```adblock
-||example.org^$image
-```
-
-↓↓↓↓ converted to ↓↓↓↓
-
-```json
-[
-	{
-		"id": 1,
-		"action": {
-			"type": "block"
-		},
-		"condition": {
-			"urlFilter": "||example.org^",
-			"resourceTypes": [
-				"image"
-			],
-			"isUrlFilterCaseSensitive": false
-		},
-		"priority": 101
-	}
-]
-
-```
-<a name="content_type_modifiers__$stylesheet"></a>
-## $stylesheet
-
-```adblock
-||example.org^$stylesheet
-```
-
-↓↓↓↓ converted to ↓↓↓↓
-
-```json
-[
-	{
-		"id": 1,
-		"action": {
-			"type": "block"
-		},
-		"condition": {
-			"urlFilter": "||example.org^",
-			"resourceTypes": [
-				"stylesheet"
-			],
-			"isUrlFilterCaseSensitive": false
-		},
-		"priority": 101
-	}
-]
-
-```
-<a name="content_type_modifiers__$script"></a>
-## $script
-
-```adblock
-||example.org^$script
-```
-
-↓↓↓↓ converted to ↓↓↓↓
-
-```json
-[
-	{
-		"id": 1,
-		"action": {
-			"type": "block"
-		},
-		"condition": {
-			"urlFilter": "||example.org^",
-			"resourceTypes": [
-				"script"
-			],
-			"isUrlFilterCaseSensitive": false
-		},
-		"priority": 101
-	}
-]
-
-```
-<a name="content_type_modifiers__$object"></a>
-## $object
-
-```adblock
-||example.org^$object
-```
-
-↓↓↓↓ converted to ↓↓↓↓
-
-```json
-[
-	{
-		"id": 1,
-		"action": {
-			"type": "block"
-		},
-		"condition": {
-			"urlFilter": "||example.org^",
-			"resourceTypes": [
-				"object"
-			],
-			"isUrlFilterCaseSensitive": false
-		},
-		"priority": 101
-	}
-]
-
-```
-<a name="content_type_modifiers__$font"></a>
-## $font
-
-```adblock
-||example.org^$font
-```
-
-↓↓↓↓ converted to ↓↓↓↓
-
-```json
-[
-	{
-		"id": 1,
-		"action": {
-			"type": "block"
-		},
-		"condition": {
-			"urlFilter": "||example.org^",
-			"resourceTypes": [
-				"font"
-			],
-			"isUrlFilterCaseSensitive": false
-		},
-		"priority": 101
-	}
-]
-
-```
-<a name="content_type_modifiers__$media"></a>
-## $media
-
-```adblock
-||example.org^$media
-```
-
-↓↓↓↓ converted to ↓↓↓↓
-
-```json
-[
-	{
-		"id": 1,
-		"action": {
-			"type": "block"
-		},
-		"condition": {
-			"urlFilter": "||example.org^",
-			"resourceTypes": [
-				"media"
-			],
-			"isUrlFilterCaseSensitive": false
-		},
-		"priority": 101
-	}
-]
-
-```
-<a name="content_type_modifiers__$subdocument"></a>
-## $subdocument
-example 1
-
-```adblock
-||example.com^$subdocument
-```
-
-↓↓↓↓ converted to ↓↓↓↓
-
-```json
-[
-	{
-		"id": 1,
-		"action": {
-			"type": "block"
-		},
-		"condition": {
-			"urlFilter": "||example.com^",
-			"resourceTypes": [
-				"sub_frame"
-			],
-			"isUrlFilterCaseSensitive": false
-		},
-		"priority": 101
-	}
-]
-
-```
-example 2
-
-```adblock
-||example.com^$subdocument,domain=domain.com
-```
-
-↓↓↓↓ converted to ↓↓↓↓
-
-```json
-[
-	{
-		"id": 1,
-		"action": {
-			"type": "block"
-		},
-		"condition": {
-			"urlFilter": "||example.com^",
-			"initiatorDomains": [
-				"domain.com"
-			],
-			"resourceTypes": [
-				"sub_frame"
-			],
-			"isUrlFilterCaseSensitive": false
-		},
-		"priority": 301
-	}
-]
-
-```
-<a name="content_type_modifiers__$ping"></a>
-## $ping
-
-```adblock
-||example.org^$ping
-```
-
-↓↓↓↓ converted to ↓↓↓↓
-
-```json
-[
-	{
-		"id": 1,
-		"action": {
-			"type": "block"
-		},
-		"condition": {
-			"urlFilter": "||example.org^",
-			"resourceTypes": [
-				"ping"
-			],
-			"isUrlFilterCaseSensitive": false
-		},
-		"priority": 101
-	}
-]
-
-```
-<a name="content_type_modifiers__$xmlhttprequest"></a>
-## $xmlhttprequest
-
-```adblock
-||example.org^$xmlhttprequest
-```
-
-↓↓↓↓ converted to ↓↓↓↓
-
-```json
-[
-	{
-		"id": 1,
-		"action": {
-			"type": "block"
-		},
-		"condition": {
-			"urlFilter": "||example.org^",
-			"resourceTypes": [
-				"xmlhttprequest"
-			],
-			"isUrlFilterCaseSensitive": false
-		},
-		"priority": 101
-	}
-]
-
-```
-<a name="content_type_modifiers__$websocket"></a>
-## $websocket
-
-```adblock
-||example.org^$websocket
-```
-
-↓↓↓↓ converted to ↓↓↓↓
-
-```json
-[
-	{
-		"id": 1,
-		"action": {
-			"type": "block"
-		},
-		"condition": {
-			"urlFilter": "||example.org^",
-			"resourceTypes": [
-				"websocket"
-			],
-			"isUrlFilterCaseSensitive": false
-		},
-		"priority": 101
-	}
-]
-
-```
-<a name="content_type_modifiers__$webrtc"></a>
-## $webrtc
-<b>Status</b>: not supported
-<br/>
-example 1
-
-```adblock
-||example.com^$webrtc,domain=example.org
-```
-
-↓↓↓↓ converted to ↓↓↓↓
-
-```json
-[]
-
-```
-example 2
-
-```adblock
-@@*$webrtc,domain=example.org
-```
-
-↓↓↓↓ converted to ↓↓↓↓
-
-```json
-[]
-
-```
-<a name="content_type_modifiers__$other"></a>
-## $other
-
-```adblock
-||example.org^$other
-```
-
-↓↓↓↓ converted to ↓↓↓↓
-
-```json
-[
-	{
-		"id": 1,
-		"action": {
-			"type": "block"
-		},
-		"condition": {
-			"urlFilter": "||example.org^",
-			"resourceTypes": [
-				"other"
-			],
-			"isUrlFilterCaseSensitive": false
-		},
-		"priority": 101
-	}
-]
-
-```
-<br />
-<br />
-
-<a name="exception_rules_modifiers"></a>
-# Exception rules modifiers
-<a name="exception_rules_modifiers__$content"></a>
-## $content
-<b>Status</b>: not supported in MV3
-<br/>
-<b>Examples:</b>
-<br/>
-
-```adblock
-@@||example.com^$content
-```
-
-↓↓↓↓ converted to ↓↓↓↓
-
-```json
-[]
-
-```
-<a name="exception_rules_modifiers__$elemhide"></a>
-## $elemhide
-<b>Status</b>: supported but not converted.
-<br/>
-<b>MV3 limitations:</b>
-<br/>
-Not convertible to DNR in MV3, but in MV3 [tswebextension](https://github.com/AdguardTeam/tsurlfilter/tree/master/packages/tswebextension) uses content-script to request cosmetic rules from tsurlfilter's with [MatchingResult.getCosmeticOption](https://github.com/AdguardTeam/tsurlfilter/blob/master/packages/tsurlfilter/src/engine/matching-result.ts#L235), where $elemhide, $specifichide and $generichide will be applied.
-<br/>
-<b>Examples:</b>
-<br/>
-
-```adblock
-@@||example.com^$elemhide
-```
-
-↓↓↓↓ converted to ↓↓↓↓
-
-```json
-[]
-
-```
-<a name="exception_rules_modifiers__$jsinject"></a>
-## $jsinject
-<b>Status</b>: not implemented yet
-<br/>
-<b>Examples:</b>
-<br/>
-
-```adblock
-@@||example.com^$jsinject
-```
-
-↓↓↓↓ converted to ↓↓↓↓
-
-```json
-[]
-
-```
-<a name="exception_rules_modifiers__$stealth"></a>
-## $stealth
-<b>Status</b>: not implemented yet
-<br/>
-<b>Examples:</b>
-<br/>
-example 1
-
-```adblock
-@@||example.com^$stealth
-```
-
-↓↓↓↓ converted to ↓↓↓↓
-
-```json
-[]
-
-```
-example 2
-
-```adblock
-@@||domain.com^$script,stealth,domain=example.com
-```
-
-↓↓↓↓ converted to ↓↓↓↓
-
-```json
-[]
-
-```
-<a name="exception_rules_modifiers__$urlblock"></a>
-## $urlblock
-<b>Status</b>: not implemented yet
-<br/>
-<b>Examples:</b>
-<br/>
-
-```adblock
-@@||example.com^$urlblock
-```
-
-↓↓↓↓ converted to ↓↓↓↓
-
-```json
-[]
-
-```
-<a name="exception_rules_modifiers__$genericblock"></a>
-## $genericblock
-<b>Status</b>: not implemented yet
-<br/>
-<b>Examples:</b>
-<br/>
-
-```adblock
-@@||example.com^$genericblock
-```
-
-↓↓↓↓ converted to ↓↓↓↓
-
-```json
-[]
-
-```
-<a name="exception_rules_modifiers__$generichide"></a>
-## $generichide
-<b>Status</b>: supported but not converted.
-<br/>
-<b>MV3 limitations:</b>
-<br/>
-Not convertible to DNR in MV3, but in MV3 [tswebextension](https://github.com/AdguardTeam/tsurlfilter/tree/master/packages/tswebextension) uses content-script to request cosmetic rules from tsurlfilter's with [MatchingResult.getCosmeticOption](https://github.com/AdguardTeam/tsurlfilter/blob/master/packages/tsurlfilter/src/engine/matching-result.ts#L235), where $elemhide, $specifichide and $generichide will be applied.
-<br/>
-<b>Examples:</b>
-<br/>
-
-```adblock
-@@||example.com^$generichide
-```
-
-↓↓↓↓ converted to ↓↓↓↓
-
-```json
-[]
-
-```
-<a name="exception_rules_modifiers__$specifichide"></a>
-## $specifichide
-<b>Status</b>: supported but not converted.
-<br/>
-<b>MV3 limitations:</b>
-<br/>
-Not convertible to DNR in MV3, but in MV3 [tswebextension](https://github.com/AdguardTeam/tsurlfilter/tree/master/packages/tswebextension) uses content-script to request cosmetic rules from tsurlfilter's with [MatchingResult.getCosmeticOption](https://github.com/AdguardTeam/tsurlfilter/blob/master/packages/tsurlfilter/src/engine/matching-result.ts#L235), where $elemhide, $specifichide and $generichide will be applied.
-<br/>
-<b>Examples:</b>
-<br/>
-
-```adblock
-@@||example.org^$specifichide
-```
-
-↓↓↓↓ converted to ↓↓↓↓
-
-```json
-[]
-
-```
-<br />
-<br />
-
-<a name="advanced_capabilities"></a>
-# Advanced capabilities
-<a name="advanced_capabilities__$all"></a>
-## $all
-<b>Status</b>: supported
-<br/>
-<b>Examples:</b>
-<br/>
-
-```adblock
-||example.org^$all
-```
-
-↓↓↓↓ converted to ↓↓↓↓
-
-```json
-[
-	{
-		"id": 1,
-		"action": {
-			"type": "block"
-		},
-		"condition": {
-			"urlFilter": "||example.org^",
-			"resourceTypes": [
-				"main_frame",
-				"sub_frame",
-				"stylesheet",
-				"script",
-				"image",
-				"font",
-				"object",
-				"xmlhttprequest",
-				"ping",
-				"media",
-				"websocket",
-				"other"
-			],
-			"isUrlFilterCaseSensitive": false
-		},
-		"priority": 55
-	}
-]
-
-```
-<a name="advanced_capabilities__$badfilter"></a>
-## $badfilter
-<b>Status</b>: partial support
-<br/>
-<b>MV3 limitations:</b>
-<br/>
-In current implementation it works across all filters, but it not covers
-rules with $domain instersections.
-<br/>
-<b>Examples:</b>
-<br/>
-example 1
-
-```adblock
-||example.com
-||example.com$badfilter
-```
-
-↓↓↓↓ converted to ↓↓↓↓
-
-```json
-[]
-
-```
-example 2
-
-```adblock
-||example.com,image
-||example.com$image,badfilter
-```
-
-↓↓↓↓ converted to ↓↓↓↓
-
-```json
-[
-	{
-		"id": 1,
-		"action": {
-			"type": "block"
-		},
-		"condition": {
-			"urlFilter": "||example.com,image",
-			"isUrlFilterCaseSensitive": false
-		},
-		"priority": 1
-	}
-]
-
-```
-example 3
-
-```adblock
-@@||example.com
-@@||example.com$badfilter
-```
-
-↓↓↓↓ converted to ↓↓↓↓
-
-```json
-[]
-
-```
-example 4
-
-```adblock
-||example.com$domain=domain.com
-||example.com$domain=domain.com,badfilter
-```
-
-↓↓↓↓ converted to ↓↓↓↓
-
-```json
-[]
-
-```
-example 5
-
-```adblock
-/some$domain=example.com|example.org|example.io
-/some$domain=example.com,badfilter
-```
-
-↓↓↓↓ converted to ↓↓↓↓
-
-```json
-[]
-
-```
-example 6
-
-```adblock
-/some$domain=example.com|example.org|example.io
-/some$domain=example.com|example.org,badfilter
-```
-
-↓↓↓↓ converted to ↓↓↓↓
-
-```json
-[]
-
-```
-example 7
-
-```adblock
-/some$domain=example.com|example.org
-/some$domain=example.com|example.org|example.io,badfilter
-```
-
-↓↓↓↓ converted to ↓↓↓↓
-
-```json
-[]
-
-```
-example 8
-
-```adblock
-/some$domain=example.com|example.org|example.io
-/some$domain=example.*,badfilter
-```
-
-↓↓↓↓ converted to ↓↓↓↓
-
-```json
-[
-	{
-		"id": 1,
-		"action": {
-			"type": "block"
-		},
-		"condition": {
-			"urlFilter": "/some",
-			"initiatorDomains": [
-				"example.com",
-				"example.org",
-				"example.io"
-			],
-			"isUrlFilterCaseSensitive": false
-		},
-		"priority": 135
-	}
-]
-
-```
-example 9
-
-```adblock
-/some$domain=example.*
-/some$domain=example.com|example.org,badfilter
-```
-
-↓↓↓↓ converted to ↓↓↓↓
-
-```json
-[
-	{
-		"id": 1,
-		"action": {
-			"type": "block"
-		},
-		"condition": {
-			"urlFilter": "/some",
-			"initiatorDomains": [
-				"example.*"
-			],
-			"isUrlFilterCaseSensitive": false
-		},
-		"priority": 201
-	}
-]
-
-```
-example 10
-
-```adblock
-/some$domain=example.com|example.org|example.io
-/some$domain=example.com|~example.org,badfilter
-```
-
-↓↓↓↓ converted to ↓↓↓↓
-
-```json
-[
-	{
-		"id": 1,
-		"action": {
-			"type": "block"
-		},
-		"condition": {
-			"urlFilter": "/some",
-			"initiatorDomains": [
-				"example.com",
-				"example.org",
-				"example.io"
-			],
-			"isUrlFilterCaseSensitive": false
-		},
-		"priority": 135
-	}
-]
-
-```
-<a name="advanced_capabilities__$cookie"></a>
-## $cookie
-<b>Status</b>: partially supported
-<br/>
-<b>MV3 limitations:</b>
-<br/>
-Supported conversion to DNR (Declarative Net Request) rules with the `$cookie` modifier only when used without parameters. For instance, you can use it like `||example.com$cookie`. Rules that include parameters are applied through the browser.cookies API and content script but not via DNR.
-<br/>
-Allowlist rules are not supported
-<br/>
-<b>Examples:</b>
-<br/>
-example 1
-
-```adblock
-||example.org^$cookie=NAME;maxAge=3600;sameSite=lax
-```
-
-↓↓↓↓ converted to ↓↓↓↓
-
-```json
-[]
-
-```
-example 2
-
-```adblock
-||example.org^$cookie
-```
-
-↓↓↓↓ converted to ↓↓↓↓
-
-```json
-[
-	{
-		"id": 1,
-		"action": {
-			"type": "modifyHeaders",
-			"responseHeaders": [
-				{
-					"operation": "remove",
-					"header": "Set-Cookie"
-				}
-			],
-			"requestHeaders": [
-				{
-					"operation": "remove",
-					"header": "Cookie"
-				}
-			]
-		},
-		"condition": {
-			"urlFilter": "||example.org^",
+[
+	{
+		"id": 1,
+		"action": {
+			"type": "block"
+		},
+		"condition": {
+			"urlFilter": "/ads",
+			"requestDomains": [
+				"evil.com",
+				"evil.org"
+			],
 			"isUrlFilterCaseSensitive": false,
 			"resourceTypes": [
 				"main_frame",
@@ -2522,143 +1391,34 @@
 				"other"
 			]
 		},
-		"priority": 1
-	}
-]
-
-```
-example 3
-
-```adblock
-||example.org^$cookie=NAME
-```
-
-↓↓↓↓ converted to ↓↓↓↓
-
-```json
-[]
-
-```
-example 4
-
-```adblock
-||example.org^$cookie=/regexp/
-```
-
-↓↓↓↓ converted to ↓↓↓↓
-
-```json
-[]
-
-```
-example 5
-
-```adblock
-@@||example.org^$cookie
-```
-
-↓↓↓↓ converted to ↓↓↓↓
-
-```json
-[]
-
-```
-example 6
-
-```adblock
-@@||example.org^$cookie=NAME
-```
-
-↓↓↓↓ converted to ↓↓↓↓
-
-```json
-[]
-
-```
-example 7
-
-```adblock
-@@||example.org^$cookie=/regexp/
-```
-
-↓↓↓↓ converted to ↓↓↓↓
-
-```json
-[]
-
-```
-example 8
-
-```adblock
-$cookie=__cfduid
-```
-
-↓↓↓↓ converted to ↓↓↓↓
-
-```json
-[]
-
-```
-example 9
-
-```adblock
-$cookie=/__utm[a-z]/
-```
-
-↓↓↓↓ converted to ↓↓↓↓
-
-```json
-[]
-
-```
-example 10
-
-```adblock
-||facebook.com^$third-party,cookie=c_user
-```
-
-↓↓↓↓ converted to ↓↓↓↓
-
-```json
-[]
-
-```
-<a name="advanced_capabilities__$csp"></a>
-## $csp
-<b>Status</b>: supported
-<br/>
-Allowlist rules are not supported
-<br/>
-Rules with the same matching condition are combined into one, but only within
-the scope of one static filter or within the scope of all dynamic rules
-(custom filters and user rules).
-<br/>
-<b>Examples:</b>
-<br/>
-example 1
-
-```adblock
-||example.org^$csp=frame-src 'none'
-```
-
-↓↓↓↓ converted to ↓↓↓↓
-
-```json
-[
-	{
-		"id": 1,
-		"action": {
-			"type": "modifyHeaders",
-			"responseHeaders": [
-				{
-					"operation": "append",
-					"header": "Content-Security-Policy",
-					"value": "frame-src 'none'"
-				}
-			]
-		},
-		"condition": {
-			"urlFilter": "||example.org^",
+		"priority": 2
+	}
+]
+
+```
+example 2
+
+```adblock
+/ads$to=~not.evil.com|evil.com
+```
+
+↓↓↓↓ converted to ↓↓↓↓
+
+```json
+[
+	{
+		"id": 1,
+		"action": {
+			"type": "block"
+		},
+		"condition": {
+			"urlFilter": "/ads",
+			"requestDomains": [
+				"evil.com"
+			],
+			"excludedRequestDomains": [
+				"not.evil.com"
+			],
 			"isUrlFilterCaseSensitive": false,
 			"resourceTypes": [
 				"main_frame",
@@ -2675,59 +1435,32 @@
 				"other"
 			]
 		},
-		"priority": 1
-	}
-]
-
-```
-example 2
-
-```adblock
-@@||example.org/page/*$csp=frame-src 'none'
-```
-
-↓↓↓↓ converted to ↓↓↓↓
-
-```json
-[]
+		"priority": 2
+	}
+]
 
 ```
 example 3
 
 ```adblock
-@@||example.org/page/*$csp
-```
-
-↓↓↓↓ converted to ↓↓↓↓
-
-```json
-[]
-
-```
-example 4
-
-```adblock
-||example.org^$csp=script-src 'self' 'unsafe-eval' http: https:
-```
-
-↓↓↓↓ converted to ↓↓↓↓
-
-```json
-[
-	{
-		"id": 1,
-		"action": {
-			"type": "modifyHeaders",
-			"responseHeaders": [
-				{
-					"operation": "append",
-					"header": "Content-Security-Policy",
-					"value": "script-src 'self' 'unsafe-eval' http: https:"
-				}
-			]
-		},
-		"condition": {
-			"urlFilter": "||example.org^",
+/ads$to=~good.com|~good.org
+```
+
+↓↓↓↓ converted to ↓↓↓↓
+
+```json
+[
+	{
+		"id": 1,
+		"action": {
+			"type": "block"
+		},
+		"condition": {
+			"urlFilter": "/ads",
+			"excludedRequestDomains": [
+				"good.com",
+				"good.org"
+			],
 			"isUrlFilterCaseSensitive": false,
 			"resourceTypes": [
 				"main_frame",
@@ -2744,45 +1477,1087 @@
 				"other"
 			]
 		},
+		"priority": 2
+	}
+]
+
+```
+<br />
+<br />
+
+<a name="content_type_modifiers"></a>
+# Content type modifiers
+<b>Status</b>: all content type modifiers supported, except deprecated $webrtc and $object-subrequest.
+<br/>
+<b>Examples:</b>
+<br/>
+example 1
+
+```adblock
+||example.org^$image
+```
+
+↓↓↓↓ converted to ↓↓↓↓
+
+```json
+[
+	{
+		"id": 1,
+		"action": {
+			"type": "block"
+		},
+		"condition": {
+			"urlFilter": "||example.org^",
+			"resourceTypes": [
+				"image"
+			],
+			"isUrlFilterCaseSensitive": false
+		},
+		"priority": 101
+	}
+]
+
+```
+example 2
+
+```adblock
+||example.org^$script,stylesheet
+```
+
+↓↓↓↓ converted to ↓↓↓↓
+
+```json
+[
+	{
+		"id": 1,
+		"action": {
+			"type": "block"
+		},
+		"condition": {
+			"urlFilter": "||example.org^",
+			"resourceTypes": [
+				"stylesheet",
+				"script"
+			],
+			"isUrlFilterCaseSensitive": false
+		},
+		"priority": 76
+	}
+]
+
+```
+example 3
+
+```adblock
+||example.org^$~image,~script,~stylesheet
+```
+
+↓↓↓↓ converted to ↓↓↓↓
+
+```json
+[
+	{
+		"id": 1,
+		"action": {
+			"type": "block"
+		},
+		"condition": {
+			"urlFilter": "||example.org^",
+			"excludedResourceTypes": [
+				"stylesheet",
+				"script",
+				"image"
+			],
+			"isUrlFilterCaseSensitive": false
+		},
+		"priority": 2
+	}
+]
+
+```
+<a name="content_type_modifiers__$document"></a>
+## $document
+example 1
+
+```adblock
+@@||example.com^$document
+```
+
+↓↓↓↓ converted to ↓↓↓↓
+
+```json
+[
+	{
+		"id": 1,
+		"action": {
+			"type": "allowAllRequests"
+		},
+		"condition": {
+			"urlFilter": "||example.com^",
+			"resourceTypes": [
+				"main_frame"
+			],
+			"isUrlFilterCaseSensitive": false
+		},
+		"priority": 140101
+	}
+]
+
+```
+example 2
+
+```adblock
+@@||example.com^$document,~extension
+```
+
+↓↓↓↓ converted to ↓↓↓↓
+
+```json
+[
+	{
+		"id": 1,
+		"action": {
+			"type": "allowAllRequests"
+		},
+		"condition": {
+			"urlFilter": "||example.com^",
+			"resourceTypes": [
+				"main_frame"
+			],
+			"isUrlFilterCaseSensitive": false
+		},
+		"priority": 140101
+	}
+]
+
+```
+example 3
+
+```adblock
+||example.com^$document
+```
+
+↓↓↓↓ converted to ↓↓↓↓
+
+```json
+[
+	{
+		"id": 1,
+		"action": {
+			"type": "block"
+		},
+		"condition": {
+			"urlFilter": "||example.com^",
+			"resourceTypes": [
+				"main_frame"
+			],
+			"isUrlFilterCaseSensitive": false
+		},
+		"priority": 101
+	}
+]
+
+```
+example 4
+
+```adblock
+||example.com^$document,redirect=noopframe
+```
+
+↓↓↓↓ converted to ↓↓↓↓
+
+```json
+[
+	{
+		"id": 1,
+		"action": {
+			"type": "redirect",
+			"redirect": {
+				"extensionPath": "/path/to/resources/noopframe.html"
+			}
+		},
+		"condition": {
+			"urlFilter": "||example.com^",
+			"resourceTypes": [
+				"main_frame"
+			],
+			"isUrlFilterCaseSensitive": false
+		},
+		"priority": 1101
+	}
+]
+
+```
+example 5
+
+```adblock
+||example.com^$document,removeparam=test
+```
+
+↓↓↓↓ converted to ↓↓↓↓
+
+```json
+[
+	{
+		"id": 1,
+		"action": {
+			"type": "redirect",
+			"redirect": {
+				"transform": {
+					"queryTransform": {
+						"removeParams": [
+							"test"
+						]
+					}
+				}
+			}
+		},
+		"condition": {
+			"urlFilter": "||example.com^",
+			"resourceTypes": [
+				"main_frame"
+			],
+			"isUrlFilterCaseSensitive": false
+		},
+		"priority": 101
+	}
+]
+
+```
+example 6
+
+```adblock
+||example.com^$document,replace=/test1/test2/
+```
+
+↓↓↓↓ converted to ↓↓↓↓
+
+```json
+[]
+
+```
+<a name="content_type_modifiers__$image"></a>
+## $image
+
+```adblock
+||example.org^$image
+```
+
+↓↓↓↓ converted to ↓↓↓↓
+
+```json
+[
+	{
+		"id": 1,
+		"action": {
+			"type": "block"
+		},
+		"condition": {
+			"urlFilter": "||example.org^",
+			"resourceTypes": [
+				"image"
+			],
+			"isUrlFilterCaseSensitive": false
+		},
+		"priority": 101
+	}
+]
+
+```
+<a name="content_type_modifiers__$stylesheet"></a>
+## $stylesheet
+
+```adblock
+||example.org^$stylesheet
+```
+
+↓↓↓↓ converted to ↓↓↓↓
+
+```json
+[
+	{
+		"id": 1,
+		"action": {
+			"type": "block"
+		},
+		"condition": {
+			"urlFilter": "||example.org^",
+			"resourceTypes": [
+				"stylesheet"
+			],
+			"isUrlFilterCaseSensitive": false
+		},
+		"priority": 101
+	}
+]
+
+```
+<a name="content_type_modifiers__$script"></a>
+## $script
+
+```adblock
+||example.org^$script
+```
+
+↓↓↓↓ converted to ↓↓↓↓
+
+```json
+[
+	{
+		"id": 1,
+		"action": {
+			"type": "block"
+		},
+		"condition": {
+			"urlFilter": "||example.org^",
+			"resourceTypes": [
+				"script"
+			],
+			"isUrlFilterCaseSensitive": false
+		},
+		"priority": 101
+	}
+]
+
+```
+<a name="content_type_modifiers__$object"></a>
+## $object
+
+```adblock
+||example.org^$object
+```
+
+↓↓↓↓ converted to ↓↓↓↓
+
+```json
+[
+	{
+		"id": 1,
+		"action": {
+			"type": "block"
+		},
+		"condition": {
+			"urlFilter": "||example.org^",
+			"resourceTypes": [
+				"object"
+			],
+			"isUrlFilterCaseSensitive": false
+		},
+		"priority": 101
+	}
+]
+
+```
+<a name="content_type_modifiers__$font"></a>
+## $font
+
+```adblock
+||example.org^$font
+```
+
+↓↓↓↓ converted to ↓↓↓↓
+
+```json
+[
+	{
+		"id": 1,
+		"action": {
+			"type": "block"
+		},
+		"condition": {
+			"urlFilter": "||example.org^",
+			"resourceTypes": [
+				"font"
+			],
+			"isUrlFilterCaseSensitive": false
+		},
+		"priority": 101
+	}
+]
+
+```
+<a name="content_type_modifiers__$media"></a>
+## $media
+
+```adblock
+||example.org^$media
+```
+
+↓↓↓↓ converted to ↓↓↓↓
+
+```json
+[
+	{
+		"id": 1,
+		"action": {
+			"type": "block"
+		},
+		"condition": {
+			"urlFilter": "||example.org^",
+			"resourceTypes": [
+				"media"
+			],
+			"isUrlFilterCaseSensitive": false
+		},
+		"priority": 101
+	}
+]
+
+```
+<a name="content_type_modifiers__$subdocument"></a>
+## $subdocument
+example 1
+
+```adblock
+||example.com^$subdocument
+```
+
+↓↓↓↓ converted to ↓↓↓↓
+
+```json
+[
+	{
+		"id": 1,
+		"action": {
+			"type": "block"
+		},
+		"condition": {
+			"urlFilter": "||example.com^",
+			"resourceTypes": [
+				"sub_frame"
+			],
+			"isUrlFilterCaseSensitive": false
+		},
+		"priority": 101
+	}
+]
+
+```
+example 2
+
+```adblock
+||example.com^$subdocument,domain=domain.com
+```
+
+↓↓↓↓ converted to ↓↓↓↓
+
+```json
+[
+	{
+		"id": 1,
+		"action": {
+			"type": "block"
+		},
+		"condition": {
+			"urlFilter": "||example.com^",
+			"initiatorDomains": [
+				"domain.com"
+			],
+			"resourceTypes": [
+				"sub_frame"
+			],
+			"isUrlFilterCaseSensitive": false
+		},
+		"priority": 301
+	}
+]
+
+```
+<a name="content_type_modifiers__$ping"></a>
+## $ping
+
+```adblock
+||example.org^$ping
+```
+
+↓↓↓↓ converted to ↓↓↓↓
+
+```json
+[
+	{
+		"id": 1,
+		"action": {
+			"type": "block"
+		},
+		"condition": {
+			"urlFilter": "||example.org^",
+			"resourceTypes": [
+				"ping"
+			],
+			"isUrlFilterCaseSensitive": false
+		},
+		"priority": 101
+	}
+]
+
+```
+<a name="content_type_modifiers__$xmlhttprequest"></a>
+## $xmlhttprequest
+
+```adblock
+||example.org^$xmlhttprequest
+```
+
+↓↓↓↓ converted to ↓↓↓↓
+
+```json
+[
+	{
+		"id": 1,
+		"action": {
+			"type": "block"
+		},
+		"condition": {
+			"urlFilter": "||example.org^",
+			"resourceTypes": [
+				"xmlhttprequest"
+			],
+			"isUrlFilterCaseSensitive": false
+		},
+		"priority": 101
+	}
+]
+
+```
+<a name="content_type_modifiers__$websocket"></a>
+## $websocket
+
+```adblock
+||example.org^$websocket
+```
+
+↓↓↓↓ converted to ↓↓↓↓
+
+```json
+[
+	{
+		"id": 1,
+		"action": {
+			"type": "block"
+		},
+		"condition": {
+			"urlFilter": "||example.org^",
+			"resourceTypes": [
+				"websocket"
+			],
+			"isUrlFilterCaseSensitive": false
+		},
+		"priority": 101
+	}
+]
+
+```
+<a name="content_type_modifiers__$webrtc"></a>
+## $webrtc
+<b>Status</b>: not supported
+<br/>
+example 1
+
+```adblock
+||example.com^$webrtc,domain=example.org
+```
+
+↓↓↓↓ converted to ↓↓↓↓
+
+```json
+[]
+
+```
+example 2
+
+```adblock
+@@*$webrtc,domain=example.org
+```
+
+↓↓↓↓ converted to ↓↓↓↓
+
+```json
+[]
+
+```
+<a name="content_type_modifiers__$other"></a>
+## $other
+
+```adblock
+||example.org^$other
+```
+
+↓↓↓↓ converted to ↓↓↓↓
+
+```json
+[
+	{
+		"id": 1,
+		"action": {
+			"type": "block"
+		},
+		"condition": {
+			"urlFilter": "||example.org^",
+			"resourceTypes": [
+				"other"
+			],
+			"isUrlFilterCaseSensitive": false
+		},
+		"priority": 101
+	}
+]
+
+```
+<br />
+<br />
+
+<a name="exception_rules_modifiers"></a>
+# Exception rules modifiers
+<a name="exception_rules_modifiers__$content"></a>
+## $content
+<b>Status</b>: not supported in MV3
+<br/>
+<b>Examples:</b>
+<br/>
+
+```adblock
+@@||example.com^$content
+```
+
+↓↓↓↓ converted to ↓↓↓↓
+
+```json
+[]
+
+```
+<a name="exception_rules_modifiers__$elemhide"></a>
+## $elemhide
+<b>Status</b>: supported but not converted.
+<br/>
+<b>MV3 limitations:</b>
+<br/>
+Not convertible to DNR in MV3, but in MV3 [tswebextension](https://github.com/AdguardTeam/tsurlfilter/tree/master/packages/tswebextension) uses content-script to request cosmetic rules from tsurlfilter's with [MatchingResult.getCosmeticOption](https://github.com/AdguardTeam/tsurlfilter/blob/master/packages/tsurlfilter/src/engine/matching-result.ts#L235), where $elemhide, $specifichide and $generichide will be applied.
+<br/>
+<b>Examples:</b>
+<br/>
+
+```adblock
+@@||example.com^$elemhide
+```
+
+↓↓↓↓ converted to ↓↓↓↓
+
+```json
+[]
+
+```
+<a name="exception_rules_modifiers__$jsinject"></a>
+## $jsinject
+<b>Status</b>: not implemented yet
+<br/>
+<b>Examples:</b>
+<br/>
+
+```adblock
+@@||example.com^$jsinject
+```
+
+↓↓↓↓ converted to ↓↓↓↓
+
+```json
+[]
+
+```
+<a name="exception_rules_modifiers__$stealth"></a>
+## $stealth
+<b>Status</b>: not implemented yet
+<br/>
+<b>Examples:</b>
+<br/>
+example 1
+
+```adblock
+@@||example.com^$stealth
+```
+
+↓↓↓↓ converted to ↓↓↓↓
+
+```json
+[]
+
+```
+example 2
+
+```adblock
+@@||domain.com^$script,stealth,domain=example.com
+```
+
+↓↓↓↓ converted to ↓↓↓↓
+
+```json
+[]
+
+```
+<a name="exception_rules_modifiers__$urlblock"></a>
+## $urlblock
+<b>Status</b>: not implemented yet
+<br/>
+<b>Examples:</b>
+<br/>
+
+```adblock
+@@||example.com^$urlblock
+```
+
+↓↓↓↓ converted to ↓↓↓↓
+
+```json
+[]
+
+```
+<a name="exception_rules_modifiers__$genericblock"></a>
+## $genericblock
+<b>Status</b>: not implemented yet
+<br/>
+<b>Examples:</b>
+<br/>
+
+```adblock
+@@||example.com^$genericblock
+```
+
+↓↓↓↓ converted to ↓↓↓↓
+
+```json
+[]
+
+```
+<a name="exception_rules_modifiers__$generichide"></a>
+## $generichide
+<b>Status</b>: supported but not converted.
+<br/>
+<b>MV3 limitations:</b>
+<br/>
+Not convertible to DNR in MV3, but in MV3 [tswebextension](https://github.com/AdguardTeam/tsurlfilter/tree/master/packages/tswebextension) uses content-script to request cosmetic rules from tsurlfilter's with [MatchingResult.getCosmeticOption](https://github.com/AdguardTeam/tsurlfilter/blob/master/packages/tsurlfilter/src/engine/matching-result.ts#L235), where $elemhide, $specifichide and $generichide will be applied.
+<br/>
+<b>Examples:</b>
+<br/>
+
+```adblock
+@@||example.com^$generichide
+```
+
+↓↓↓↓ converted to ↓↓↓↓
+
+```json
+[]
+
+```
+<a name="exception_rules_modifiers__$specifichide"></a>
+## $specifichide
+<b>Status</b>: supported but not converted.
+<br/>
+<b>MV3 limitations:</b>
+<br/>
+Not convertible to DNR in MV3, but in MV3 [tswebextension](https://github.com/AdguardTeam/tsurlfilter/tree/master/packages/tswebextension) uses content-script to request cosmetic rules from tsurlfilter's with [MatchingResult.getCosmeticOption](https://github.com/AdguardTeam/tsurlfilter/blob/master/packages/tsurlfilter/src/engine/matching-result.ts#L235), where $elemhide, $specifichide and $generichide will be applied.
+<br/>
+<b>Examples:</b>
+<br/>
+
+```adblock
+@@||example.org^$specifichide
+```
+
+↓↓↓↓ converted to ↓↓↓↓
+
+```json
+[]
+
+```
+<br />
+<br />
+
+<a name="advanced_capabilities"></a>
+# Advanced capabilities
+<a name="advanced_capabilities__$all"></a>
+## $all
+<b>Status</b>: supported
+<br/>
+<b>Examples:</b>
+<br/>
+
+```adblock
+||example.org^$all
+```
+
+↓↓↓↓ converted to ↓↓↓↓
+
+```json
+[
+	{
+		"id": 1,
+		"action": {
+			"type": "block"
+		},
+		"condition": {
+			"urlFilter": "||example.org^",
+			"resourceTypes": [
+				"main_frame",
+				"sub_frame",
+				"stylesheet",
+				"script",
+				"image",
+				"font",
+				"object",
+				"xmlhttprequest",
+				"ping",
+				"media",
+				"websocket",
+				"other"
+			],
+			"isUrlFilterCaseSensitive": false
+		},
+		"priority": 55
+	}
+]
+
+```
+<a name="advanced_capabilities__$badfilter"></a>
+## $badfilter
+<b>Status</b>: partial support
+<br/>
+<b>MV3 limitations:</b>
+<br/>
+In current implementation it works across all filters, but it not covers
+rules with $domain instersections.
+<br/>
+<b>Examples:</b>
+<br/>
+example 1
+
+```adblock
+||example.com
+||example.com$badfilter
+```
+
+↓↓↓↓ converted to ↓↓↓↓
+
+```json
+[]
+
+```
+example 2
+
+```adblock
+||example.com,image
+||example.com$image,badfilter
+```
+
+↓↓↓↓ converted to ↓↓↓↓
+
+```json
+[
+	{
+		"id": 1,
+		"action": {
+			"type": "block"
+		},
+		"condition": {
+			"urlFilter": "||example.com,image",
+			"isUrlFilterCaseSensitive": false
+		},
 		"priority": 1
 	}
 ]
 
 ```
+example 3
+
+```adblock
+@@||example.com
+@@||example.com$badfilter
+```
+
+↓↓↓↓ converted to ↓↓↓↓
+
+```json
+[]
+
+```
+example 4
+
+```adblock
+||example.com$domain=domain.com
+||example.com$domain=domain.com,badfilter
+```
+
+↓↓↓↓ converted to ↓↓↓↓
+
+```json
+[]
+
+```
 example 5
 
 ```adblock
-||example.org^$csp=script-src 'self' 'unsafe-eval' http: https:
-@@||example.org^$document
-```
-
-↓↓↓↓ converted to ↓↓↓↓
-
-```json
-[
-	{
-		"id": 2,
-		"action": {
-			"type": "allowAllRequests"
-		},
-		"condition": {
-			"urlFilter": "||example.org^",
-			"resourceTypes": [
-				"main_frame"
-			],
-			"isUrlFilterCaseSensitive": false
-		},
-		"priority": 140101
-	},
+/some$domain=example.com|example.org|example.io
+/some$domain=example.com,badfilter
+```
+
+↓↓↓↓ converted to ↓↓↓↓
+
+```json
+[]
+
+```
+example 6
+
+```adblock
+/some$domain=example.com|example.org|example.io
+/some$domain=example.com|example.org,badfilter
+```
+
+↓↓↓↓ converted to ↓↓↓↓
+
+```json
+[]
+
+```
+example 7
+
+```adblock
+/some$domain=example.com|example.org
+/some$domain=example.com|example.org|example.io,badfilter
+```
+
+↓↓↓↓ converted to ↓↓↓↓
+
+```json
+[]
+
+```
+example 8
+
+```adblock
+/some$domain=example.com|example.org|example.io
+/some$domain=example.*,badfilter
+```
+
+↓↓↓↓ converted to ↓↓↓↓
+
+```json
+[
+	{
+		"id": 1,
+		"action": {
+			"type": "block"
+		},
+		"condition": {
+			"urlFilter": "/some",
+			"initiatorDomains": [
+				"example.com",
+				"example.org",
+				"example.io"
+			],
+			"isUrlFilterCaseSensitive": false
+		},
+		"priority": 135
+	}
+]
+
+```
+example 9
+
+```adblock
+/some$domain=example.*
+/some$domain=example.com|example.org,badfilter
+```
+
+↓↓↓↓ converted to ↓↓↓↓
+
+```json
+[
+	{
+		"id": 1,
+		"action": {
+			"type": "block"
+		},
+		"condition": {
+			"urlFilter": "/some",
+			"isUrlFilterCaseSensitive": false
+		},
+		"priority": 201
+	}
+]
+
+```
+example 10
+
+```adblock
+/some$domain=example.com|example.org|example.io
+/some$domain=example.com|~example.org,badfilter
+```
+
+↓↓↓↓ converted to ↓↓↓↓
+
+```json
+[
+	{
+		"id": 1,
+		"action": {
+			"type": "block"
+		},
+		"condition": {
+			"urlFilter": "/some",
+			"initiatorDomains": [
+				"example.com",
+				"example.org",
+				"example.io"
+			],
+			"isUrlFilterCaseSensitive": false
+		},
+		"priority": 135
+	}
+]
+
+```
+<a name="advanced_capabilities__$cookie"></a>
+## $cookie
+<b>Status</b>: implemented in `release/v2.2` branch
+<br/>
+<b>Examples:</b>
+<br/>
+example 1
+
+```adblock
+||example.org^$cookie=NAME;maxAge=3600;sameSite=lax
+```
+
+↓↓↓↓ converted to ↓↓↓↓
+
+```json
+[]
+
+```
+example 2
+
+```adblock
+||example.org^$cookie
+```
+
+↓↓↓↓ converted to ↓↓↓↓
+
+```json
+[
 	{
 		"id": 1,
 		"action": {
 			"type": "modifyHeaders",
 			"responseHeaders": [
 				{
-					"operation": "append",
-					"header": "Content-Security-Policy",
-					"value": "script-src 'self' 'unsafe-eval' http: https:"
+					"operation": "remove",
+					"header": "Set-Cookie"
+				}
+			],
+			"requestHeaders": [
+				{
+					"operation": "remove",
+					"header": "Cookie"
 				}
 			]
 		},
@@ -2809,445 +2584,138 @@
 ]
 
 ```
-<a name="advanced_capabilities__$permissions"></a>
-## $permissions
-<b>Status</b>: not implemented yet
+example 3
+
+```adblock
+||example.org^$cookie=NAME
+```
+
+↓↓↓↓ converted to ↓↓↓↓
+
+```json
+[]
+
+```
+example 4
+
+```adblock
+||example.org^$cookie=/regexp/
+```
+
+↓↓↓↓ converted to ↓↓↓↓
+
+```json
+[]
+
+```
+example 5
+
+```adblock
+@@||example.org^$cookie
+```
+
+↓↓↓↓ converted to ↓↓↓↓
+
+```json
+[]
+
+```
+example 6
+
+```adblock
+@@||example.org^$cookie=NAME
+```
+
+↓↓↓↓ converted to ↓↓↓↓
+
+```json
+[]
+
+```
+example 7
+
+```adblock
+@@||example.org^$cookie=/regexp/
+```
+
+↓↓↓↓ converted to ↓↓↓↓
+
+```json
+[]
+
+```
+example 8
+
+```adblock
+$cookie=__cfduid
+```
+
+↓↓↓↓ converted to ↓↓↓↓
+
+```json
+[]
+
+```
+example 9
+
+```adblock
+$cookie=/__utm[a-z]/
+```
+
+↓↓↓↓ converted to ↓↓↓↓
+
+```json
+[]
+
+```
+example 10
+
+```adblock
+||facebook.com^$third-party,cookie=c_user
+```
+
+↓↓↓↓ converted to ↓↓↓↓
+
+```json
+[]
+
+```
+<a name="advanced_capabilities__$csp"></a>
+## $csp
+<b>Status</b>: supported
+<br/>
+Allowlist rules are not supported
+<br/>
+Rules with the same matching condition are combined into one, but only within
+the scope of one static filter or within the scope of all dynamic rules
+(custom filters and user rules).
 <br/>
 <b>Examples:</b>
 <br/>
 example 1
 
 ```adblock
-||example.org^$permissions=sync-xhr=()
-```
-
-↓↓↓↓ converted to ↓↓↓↓
-
-```json
-[
-	{
-		"id": 1,
-		"action": {
-			"type": "block"
-		},
-		"condition": {
-			"urlFilter": "||example.org^",
-			"isUrlFilterCaseSensitive": false
-		},
-		"priority": 1
-	}
-]
-
-```
-example 2
-
-```adblock
-@@||example.org/page/*$permissions=sync-xhr=()
-```
-
-↓↓↓↓ converted to ↓↓↓↓
-
-```json
-[]
-
-```
-example 3
-
-```adblock
-@@||example.org/page/*$permissions
-```
-
-↓↓↓↓ converted to ↓↓↓↓
-
-```json
-[
-	{
-		"id": 1,
-		"action": {
-			"type": "allow"
-		},
-		"condition": {
-			"urlFilter": "||example.org/page/*",
-			"isUrlFilterCaseSensitive": false
-		},
-		"priority": 100001
-	}
-]
-
-```
-example 4
-
-```adblock
-$domain=example.org|example.com,permissions=oversized-images=()\, sync-script=()\, unsized-media=()
-```
-
-↓↓↓↓ converted to ↓↓↓↓
-
-```json
-[
-	{
-		"id": 1,
-		"action": {
-			"type": "block"
-		},
-		"condition": {
-			"initiatorDomains": [
-				"example.org",
-				"example.com"
-			],
-			"isUrlFilterCaseSensitive": false
-		},
-		"priority": 151
-	}
-]
-
-```
-example 5
-
-```adblock
-||example.org^$permissions=sync-xhr=()
-@@||example.org^$document
-```
-
-↓↓↓↓ converted to ↓↓↓↓
-
-```json
-[
-	{
-		"id": 1,
-		"action": {
-			"type": "block"
-		},
-		"condition": {
-			"urlFilter": "||example.org^",
-			"isUrlFilterCaseSensitive": false
-		},
-		"priority": 1
-	},
-	{
-		"id": 2,
-		"action": {
-			"type": "allowAllRequests"
-		},
-		"condition": {
-			"urlFilter": "||example.org^",
-			"resourceTypes": [
-				"main_frame"
-			],
-			"isUrlFilterCaseSensitive": false
-		},
-		"priority": 140101
-	}
-]
-
-```
-<a name="advanced_capabilities__$redirect"></a>
-## $redirect
-<b>Status</b>: partial support
-<br/>
-<b>MV3 limitations:</b>
-<br/>
-Allowlist rules are not supported
-<br/>
-<b>Examples:</b>
-<br/>
-example 1
-
-```adblock
-||example.org/script.js$script,redirect=noopjs
-```
-
-↓↓↓↓ converted to ↓↓↓↓
-
-```json
-[
-	{
-		"id": 1,
-		"action": {
-			"type": "redirect",
-			"redirect": {
-				"extensionPath": "/path/to/resources/noopjs.js"
-			}
-		},
-		"condition": {
-			"urlFilter": "||example.org/script.js",
-			"resourceTypes": [
-				"script"
-			],
-			"isUrlFilterCaseSensitive": false
-		},
-		"priority": 1101
-	}
-]
-
-```
-example 2
-
-```adblock
-||example.org/test.mp4$media,redirect=noopmp4-1s
-```
-
-↓↓↓↓ converted to ↓↓↓↓
-
-```json
-[
-	{
-		"id": 1,
-		"action": {
-			"type": "redirect",
-			"redirect": {
-				"extensionPath": "/path/to/resources/noopmp4.mp4"
-			}
-		},
-		"condition": {
-			"urlFilter": "||example.org/test.mp4",
-			"resourceTypes": [
-				"media"
-			],
-			"isUrlFilterCaseSensitive": false
-		},
-		"priority": 1101
-	}
-]
-
-```
-example 3
-
-```adblock
-@@||example.org^$redirect
-```
-
-↓↓↓↓ converted to ↓↓↓↓
-
-```json
-[]
-
-```
-example 4
-
-```adblock
-@@||example.org^$redirect=noopjs
-```
-
-↓↓↓↓ converted to ↓↓↓↓
-
-```json
-[]
-
-```
-example 5
-
-```adblock
-||*/redirect-test.css$redirect=noopcss
-```
-
-↓↓↓↓ converted to ↓↓↓↓
-
-```json
-[
-	{
-		"id": 1,
-		"action": {
-			"type": "redirect",
-			"redirect": {
-				"extensionPath": "/path/to/resources/noopcss.css"
-			}
-		},
-		"condition": {
-			"urlFilter": "*/redirect-test.css",
-			"isUrlFilterCaseSensitive": false
-		},
-		"priority": 1001
-	}
-]
-
-```
-example 6
-
-```adblock
-||*/redirect-test.js$redirect=noopjs
-```
-
-↓↓↓↓ converted to ↓↓↓↓
-
-```json
-[
-	{
-		"id": 1,
-		"action": {
-			"type": "redirect",
-			"redirect": {
-				"extensionPath": "/path/to/resources/noopjs.js"
-			}
-		},
-		"condition": {
-			"urlFilter": "*/redirect-test.js",
-			"isUrlFilterCaseSensitive": false
-		},
-		"priority": 1001
-	}
-]
-
-```
-example 7
-
-```adblock
-||*/redirect-test.png$redirect=2x2-transparent.png
-```
-
-↓↓↓↓ converted to ↓↓↓↓
-
-```json
-[
-	{
-		"id": 1,
-		"action": {
-			"type": "redirect",
-			"redirect": {
-				"extensionPath": "/path/to/resources/2x2-transparent.png"
-			}
-		},
-		"condition": {
-			"urlFilter": "*/redirect-test.png",
-			"isUrlFilterCaseSensitive": false
-		},
-		"priority": 1001
-	}
-]
-
-```
-example 8
-
-```adblock
-||*/redirect-test.html$redirect=noopframe
-```
-
-↓↓↓↓ converted to ↓↓↓↓
-
-```json
-[
-	{
-		"id": 1,
-		"action": {
-			"type": "redirect",
-			"redirect": {
-				"extensionPath": "/path/to/resources/noopframe.html"
-			}
-		},
-		"condition": {
-			"urlFilter": "*/redirect-test.html",
-			"isUrlFilterCaseSensitive": false
-		},
-		"priority": 1001
-	}
-]
-
-```
-example 9
-
-```adblock
-||*/redirect-test.txt$redirect=nooptext
-```
-
-↓↓↓↓ converted to ↓↓↓↓
-
-```json
-[
-	{
-		"id": 1,
-		"action": {
-			"type": "redirect",
-			"redirect": {
-				"extensionPath": "/path/to/resources/nooptext.js"
-			}
-		},
-		"condition": {
-			"urlFilter": "*/redirect-test.txt",
-			"isUrlFilterCaseSensitive": false
-		},
-		"priority": 1001
-	}
-]
-
-```
-example 10
-
-```adblock
-||*/redirect-exception-test.js$redirect=noopjs
-@@||*/redirect-exception-test.js
-```
-
-↓↓↓↓ converted to ↓↓↓↓
-
-```json
-[
-	{
-		"id": 1,
-		"action": {
-			"type": "redirect",
-			"redirect": {
-				"extensionPath": "/path/to/resources/noopjs.js"
-			}
-		},
-		"condition": {
-			"urlFilter": "*/redirect-exception-test.js",
-			"isUrlFilterCaseSensitive": false
-		},
-		"priority": 1001
-	},
-	{
-		"id": 2,
-		"action": {
-			"type": "allow"
-		},
-		"condition": {
-			"urlFilter": "*/redirect-exception-test.js",
-			"isUrlFilterCaseSensitive": false
-		},
-		"priority": 100001
-	}
-]
-
-```
-example 11
-
-```adblock
-||*/redirect-priority-test.js$redirect=noopjs
-||*/redirect-priority-test.js$important,csp=script-src 'self'
-```
-
-↓↓↓↓ converted to ↓↓↓↓
-
-```json
-[
-	{
-		"id": 1,
-		"action": {
-			"type": "redirect",
-			"redirect": {
-				"extensionPath": "/path/to/resources/noopjs.js"
-			}
-		},
-		"condition": {
-			"urlFilter": "*/redirect-priority-test.js",
-			"isUrlFilterCaseSensitive": false
-		},
-		"priority": 1001
-	},
-	{
-		"id": 2,
+||example.org^$csp=frame-src 'none'
+```
+
+↓↓↓↓ converted to ↓↓↓↓
+
+```json
+[
+	{
+		"id": 1,
 		"action": {
 			"type": "modifyHeaders",
 			"responseHeaders": [
 				{
 					"operation": "append",
 					"header": "Content-Security-Policy",
-					"value": "script-src 'self'"
+					"value": "frame-src 'none'"
 				}
 			]
 		},
 		"condition": {
-			"urlFilter": "*/redirect-priority-test.js",
+			"urlFilter": "||example.org^",
 			"isUrlFilterCaseSensitive": false,
 			"resourceTypes": [
 				"main_frame",
@@ -3264,81 +2732,15 @@
 				"other"
 			]
 		},
-		"priority": 1000001
-	}
-]
-
-```
-<a name="advanced_capabilities__$redirect-rule"></a>
-## $redirect-rule
-<b>Status</b>: not supported
-<br/>
-<b>MV3 limitations:</b>
-<br/>
-Converting as $redirect rules
-<br/>
-<b>Examples:</b>
-<br/>
-
-```adblock
-||example.org/script.js
-||example.org^$redirect-rule=noopjs
-```
-
-↓↓↓↓ converted to ↓↓↓↓
-
-```json
-[
-	{
-		"id": 1,
-		"action": {
-			"type": "block"
-		},
-		"condition": {
-			"urlFilter": "||example.org/script.js",
-			"isUrlFilterCaseSensitive": false
-		},
 		"priority": 1
-	},
-	{
-		"id": 2,
-		"action": {
-			"type": "redirect",
-			"redirect": {
-				"extensionPath": "/path/to/resources/noopjs.js"
-			}
-		},
-		"condition": {
-			"urlFilter": "||example.org^",
-			"isUrlFilterCaseSensitive": false
-		},
-		"priority": 1001
-	}
-]
-
-```
-<a name="advanced_capabilities__$referrerpolicy"></a>
-## $referrerpolicy
-<b>Status</b>: not implemented yet
-<br/>
-<b>Examples:</b>
-<br/>
-example 1
-
-```adblock
-||example.com^$referrerpolicy=unsafe-urlblock
-```
-
-↓↓↓↓ converted to ↓↓↓↓
-
-```json
-[]
+	}
+]
 
 ```
 example 2
 
 ```adblock
-@@||example.com^$referrerpolicy=unsafe-urlblock
+@@||example.org/page/*$csp=frame-src 'none'
 ```
 
 ↓↓↓↓ converted to ↓↓↓↓
@@ -3350,31 +2752,19 @@
 example 3
 
 ```adblock
-@@||example.com/abcd.html^$referrerpolicy
-```
-
-↓↓↓↓ converted to ↓↓↓↓
-
-```json
-[]
-
-```
-<a name="advanced_capabilities__$removeheader"></a>
-## $removeheader
-<b>Status</b>: supported
-<br/>
-Allowlist rules are not supported
-<br/>
-Rules with the same matching condition are combined into one, but only within
-the scope of one static filter or within the scope of all dynamic rules
-(custom filters and user rules).
-<br/>
-<b>Examples:</b>
-<br/>
-example 1
-
-```adblock
-||example.org^$removeheader=header-name
+@@||example.org/page/*$csp
+```
+
+↓↓↓↓ converted to ↓↓↓↓
+
+```json
+[]
+
+```
+example 4
+
+```adblock
+||example.org^$csp=script-src 'self' 'unsafe-eval' http: https:
 ```
 
 ↓↓↓↓ converted to ↓↓↓↓
@@ -3387,8 +2777,9 @@
 			"type": "modifyHeaders",
 			"responseHeaders": [
 				{
-					"header": "header-name",
-					"operation": "remove"
+					"operation": "append",
+					"header": "Content-Security-Policy",
+					"value": "script-src 'self' 'unsafe-eval' http: https:"
 				}
 			]
 		},
@@ -3415,24 +2806,40 @@
 ]
 
 ```
-example 2
-
-```adblock
-||example.org^$removeheader=request:header-name
-```
-
-↓↓↓↓ converted to ↓↓↓↓
-
-```json
-[
+example 5
+
+```adblock
+||example.org^$csp=script-src 'self' 'unsafe-eval' http: https:
+@@||example.org^$document
+```
+
+↓↓↓↓ converted to ↓↓↓↓
+
+```json
+[
+	{
+		"id": 2,
+		"action": {
+			"type": "allowAllRequests"
+		},
+		"condition": {
+			"urlFilter": "||example.org^",
+			"resourceTypes": [
+				"main_frame"
+			],
+			"isUrlFilterCaseSensitive": false
+		},
+		"priority": 140101
+	},
 	{
 		"id": 1,
 		"action": {
 			"type": "modifyHeaders",
-			"requestHeaders": [
+			"responseHeaders": [
 				{
-					"header": "header-name",
-					"operation": "remove"
+					"operation": "append",
+					"header": "Content-Security-Policy",
+					"value": "script-src 'self' 'unsafe-eval' http: https:"
 				}
 			]
 		},
@@ -3459,34 +2866,16 @@
 ]
 
 ```
-example 3
-
-```adblock
-@@||example.org^$removeheader
-```
-
-↓↓↓↓ converted to ↓↓↓↓
-
-```json
-[]
-
-```
-example 4 (with limitations)
-
-```adblock
-@@||example.org^$removeheader=header
-```
-
-↓↓↓↓ converted to ↓↓↓↓
-
-```json
-[]
-
-```
-example 5
-
-```adblock
-||example.org^$removeheader=refresh
+<a name="advanced_capabilities__$permissions"></a>
+## $permissions
+<b>Status</b>: not implemented yet
+<br/>
+<b>Examples:</b>
+<br/>
+example 1
+
+```adblock
+||example.org^$permissions=sync-xhr=()
 ```
 
 ↓↓↓↓ converted to ↓↓↓↓
@@ -3499,8 +2888,9 @@
 			"type": "modifyHeaders",
 			"responseHeaders": [
 				{
-					"header": "refresh",
-					"operation": "remove"
+					"operation": "append",
+					"header": "Permissions-Policy",
+					"value": "sync-xhr=()"
 				}
 			]
 		},
@@ -3527,29 +2917,35 @@
 ]
 
 ```
-example 6
-
-```adblock
-||example.org^$removeheader=request:x-client-data
-```
-
-↓↓↓↓ converted to ↓↓↓↓
-
-```json
-[
-	{
-		"id": 1,
-		"action": {
-			"type": "modifyHeaders",
-			"requestHeaders": [
-				{
-					"header": "x-client-data",
-					"operation": "remove"
-				}
-			]
-		},
-		"condition": {
-			"urlFilter": "||example.org^",
+example 2
+
+```adblock
+@@||example.org/page/*$permissions=sync-xhr=()
+```
+
+↓↓↓↓ converted to ↓↓↓↓
+
+```json
+[]
+
+```
+example 3
+
+```adblock
+@@||example.org/page/*$permissions
+```
+
+↓↓↓↓ converted to ↓↓↓↓
+
+```json
+[
+	{
+		"id": 1,
+		"action": {
+			"type": "allow"
+		},
+		"condition": {
+			"urlFilter": "||example.org/page/*",
 			"isUrlFilterCaseSensitive": false,
 			"resourceTypes": [
 				"main_frame",
@@ -3566,15 +2962,15 @@
 				"other"
 			]
 		},
-		"priority": 1
-	}
-]
-
-```
-example 8
-
-```adblock
-$removeheader=location,domain=example.com
+		"priority": 100001
+	}
+]
+
+```
+example 4
+
+```adblock
+$domain=example.org|example.com,permissions=oversized-images=()\, sync-script=()\, unsized-media=()
 ```
 
 ↓↓↓↓ converted to ↓↓↓↓
@@ -3587,13 +2983,15 @@
 			"type": "modifyHeaders",
 			"responseHeaders": [
 				{
-					"header": "location",
-					"operation": "remove"
+					"operation": "append",
+					"header": "Permissions-Policy",
+					"value": "oversized-images=(), sync-script=(), unsized-media=()"
 				}
 			]
 		},
 		"condition": {
 			"initiatorDomains": [
+				"example.org",
 				"example.com"
 			],
 			"isUrlFilterCaseSensitive": false,
@@ -3612,6 +3010,742 @@
 				"other"
 			]
 		},
+		"priority": 151
+	}
+]
+
+```
+example 5
+
+```adblock
+||example.org^$permissions=sync-xhr=()
+@@||example.org^$document
+```
+
+↓↓↓↓ converted to ↓↓↓↓
+
+```json
+[
+	{
+		"id": 1,
+		"action": {
+			"type": "modifyHeaders",
+			"responseHeaders": [
+				{
+					"operation": "append",
+					"header": "Permissions-Policy",
+					"value": "sync-xhr=()"
+				}
+			]
+		},
+		"condition": {
+			"urlFilter": "||example.org^",
+			"isUrlFilterCaseSensitive": false,
+			"resourceTypes": [
+				"main_frame",
+				"sub_frame",
+				"stylesheet",
+				"script",
+				"image",
+				"font",
+				"object",
+				"xmlhttprequest",
+				"ping",
+				"media",
+				"websocket",
+				"other"
+			]
+		},
+		"priority": 1
+	},
+	{
+		"id": 2,
+		"action": {
+			"type": "allowAllRequests"
+		},
+		"condition": {
+			"urlFilter": "||example.org^",
+			"resourceTypes": [
+				"main_frame"
+			],
+			"isUrlFilterCaseSensitive": false
+		},
+		"priority": 140101
+	}
+]
+
+```
+<a name="advanced_capabilities__$redirect"></a>
+## $redirect
+<b>Status</b>: partial support
+<br/>
+<b>MV3 limitations:</b>
+<br/>
+Allowlist rules are not supported
+<br/>
+<b>Examples:</b>
+<br/>
+example 1
+
+```adblock
+||example.org/script.js$script,redirect=noopjs
+```
+
+↓↓↓↓ converted to ↓↓↓↓
+
+```json
+[
+	{
+		"id": 1,
+		"action": {
+			"type": "redirect",
+			"redirect": {
+				"extensionPath": "/path/to/resources/noopjs.js"
+			}
+		},
+		"condition": {
+			"urlFilter": "||example.org/script.js",
+			"resourceTypes": [
+				"script"
+			],
+			"isUrlFilterCaseSensitive": false
+		},
+		"priority": 1101
+	}
+]
+
+```
+example 2
+
+```adblock
+||example.org/test.mp4$media,redirect=noopmp4-1s
+```
+
+↓↓↓↓ converted to ↓↓↓↓
+
+```json
+[
+	{
+		"id": 1,
+		"action": {
+			"type": "redirect",
+			"redirect": {
+				"extensionPath": "/path/to/resources/noopmp4.mp4"
+			}
+		},
+		"condition": {
+			"urlFilter": "||example.org/test.mp4",
+			"resourceTypes": [
+				"media"
+			],
+			"isUrlFilterCaseSensitive": false
+		},
+		"priority": 1101
+	}
+]
+
+```
+example 3
+
+```adblock
+@@||example.org^$redirect
+```
+
+↓↓↓↓ converted to ↓↓↓↓
+
+```json
+[]
+
+```
+example 4
+
+```adblock
+@@||example.org^$redirect=noopjs
+```
+
+↓↓↓↓ converted to ↓↓↓↓
+
+```json
+[]
+
+```
+example 5
+
+```adblock
+||*/redirect-test.css$redirect=noopcss
+```
+
+↓↓↓↓ converted to ↓↓↓↓
+
+```json
+[
+	{
+		"id": 1,
+		"action": {
+			"type": "redirect",
+			"redirect": {
+				"extensionPath": "/path/to/resources/noopcss.css"
+			}
+		},
+		"condition": {
+			"urlFilter": "*/redirect-test.css",
+			"isUrlFilterCaseSensitive": false
+		},
+		"priority": 1001
+	}
+]
+
+```
+example 6
+
+```adblock
+||*/redirect-test.js$redirect=noopjs
+```
+
+↓↓↓↓ converted to ↓↓↓↓
+
+```json
+[
+	{
+		"id": 1,
+		"action": {
+			"type": "redirect",
+			"redirect": {
+				"extensionPath": "/path/to/resources/noopjs.js"
+			}
+		},
+		"condition": {
+			"urlFilter": "*/redirect-test.js",
+			"isUrlFilterCaseSensitive": false
+		},
+		"priority": 1001
+	}
+]
+
+```
+example 7
+
+```adblock
+||*/redirect-test.png$redirect=2x2-transparent.png
+```
+
+↓↓↓↓ converted to ↓↓↓↓
+
+```json
+[
+	{
+		"id": 1,
+		"action": {
+			"type": "redirect",
+			"redirect": {
+				"extensionPath": "/path/to/resources/2x2-transparent.png"
+			}
+		},
+		"condition": {
+			"urlFilter": "*/redirect-test.png",
+			"isUrlFilterCaseSensitive": false
+		},
+		"priority": 1001
+	}
+]
+
+```
+example 8
+
+```adblock
+||*/redirect-test.html$redirect=noopframe
+```
+
+↓↓↓↓ converted to ↓↓↓↓
+
+```json
+[
+	{
+		"id": 1,
+		"action": {
+			"type": "redirect",
+			"redirect": {
+				"extensionPath": "/path/to/resources/noopframe.html"
+			}
+		},
+		"condition": {
+			"urlFilter": "*/redirect-test.html",
+			"isUrlFilterCaseSensitive": false
+		},
+		"priority": 1001
+	}
+]
+
+```
+example 9
+
+```adblock
+||*/redirect-test.txt$redirect=nooptext
+```
+
+↓↓↓↓ converted to ↓↓↓↓
+
+```json
+[
+	{
+		"id": 1,
+		"action": {
+			"type": "redirect",
+			"redirect": {
+				"extensionPath": "/path/to/resources/nooptext.js"
+			}
+		},
+		"condition": {
+			"urlFilter": "*/redirect-test.txt",
+			"isUrlFilterCaseSensitive": false
+		},
+		"priority": 1001
+	}
+]
+
+```
+example 10
+
+```adblock
+||*/redirect-exception-test.js$redirect=noopjs
+@@||*/redirect-exception-test.js
+```
+
+↓↓↓↓ converted to ↓↓↓↓
+
+```json
+[
+	{
+		"id": 1,
+		"action": {
+			"type": "redirect",
+			"redirect": {
+				"extensionPath": "/path/to/resources/noopjs.js"
+			}
+		},
+		"condition": {
+			"urlFilter": "*/redirect-exception-test.js",
+			"isUrlFilterCaseSensitive": false
+		},
+		"priority": 1001
+	},
+	{
+		"id": 2,
+		"action": {
+			"type": "allow"
+		},
+		"condition": {
+			"urlFilter": "*/redirect-exception-test.js",
+			"isUrlFilterCaseSensitive": false
+		},
+		"priority": 100001
+	}
+]
+
+```
+example 11
+
+```adblock
+||*/redirect-priority-test.js$redirect=noopjs
+||*/redirect-priority-test.js$important,csp=script-src 'self'
+```
+
+↓↓↓↓ converted to ↓↓↓↓
+
+```json
+[
+	{
+		"id": 1,
+		"action": {
+			"type": "redirect",
+			"redirect": {
+				"extensionPath": "/path/to/resources/noopjs.js"
+			}
+		},
+		"condition": {
+			"urlFilter": "*/redirect-priority-test.js",
+			"isUrlFilterCaseSensitive": false
+		},
+		"priority": 1001
+	},
+	{
+		"id": 2,
+		"action": {
+			"type": "modifyHeaders",
+			"responseHeaders": [
+				{
+					"operation": "append",
+					"header": "Content-Security-Policy",
+					"value": "script-src 'self'"
+				}
+			]
+		},
+		"condition": {
+			"urlFilter": "*/redirect-priority-test.js",
+			"isUrlFilterCaseSensitive": false,
+			"resourceTypes": [
+				"main_frame",
+				"sub_frame",
+				"stylesheet",
+				"script",
+				"image",
+				"font",
+				"object",
+				"xmlhttprequest",
+				"ping",
+				"media",
+				"websocket",
+				"other"
+			]
+		},
+		"priority": 1000001
+	}
+]
+
+```
+<a name="advanced_capabilities__$redirect-rule"></a>
+## $redirect-rule
+<b>Status</b>: not supported
+<br/>
+<b>MV3 limitations:</b>
+<br/>
+Converting as $redirect rules
+<br/>
+<b>Examples:</b>
+<br/>
+
+```adblock
+||example.org/script.js
+||example.org^$redirect-rule=noopjs
+```
+
+↓↓↓↓ converted to ↓↓↓↓
+
+```json
+[
+	{
+		"id": 1,
+		"action": {
+			"type": "block"
+		},
+		"condition": {
+			"urlFilter": "||example.org/script.js",
+			"isUrlFilterCaseSensitive": false
+		},
+		"priority": 1
+	},
+	{
+		"id": 2,
+		"action": {
+			"type": "redirect",
+			"redirect": {
+				"extensionPath": "/path/to/resources/noopjs.js"
+			}
+		},
+		"condition": {
+			"urlFilter": "||example.org^",
+			"isUrlFilterCaseSensitive": false
+		},
+		"priority": 1001
+	}
+]
+
+```
+<a name="advanced_capabilities__$referrerpolicy"></a>
+## $referrerpolicy
+<b>Status</b>: not implemented yet
+<br/>
+<b>Examples:</b>
+<br/>
+example 1
+
+```adblock
+||example.com^$referrerpolicy=unsafe-urlblock
+```
+
+↓↓↓↓ converted to ↓↓↓↓
+
+```json
+[]
+
+```
+example 2
+
+```adblock
+@@||example.com^$referrerpolicy=unsafe-urlblock
+```
+
+↓↓↓↓ converted to ↓↓↓↓
+
+```json
+[]
+
+```
+example 3
+
+```adblock
+@@||example.com/abcd.html^$referrerpolicy
+```
+
+↓↓↓↓ converted to ↓↓↓↓
+
+```json
+[]
+
+```
+<a name="advanced_capabilities__$removeheader"></a>
+## $removeheader
+<b>Status</b>: supported
+<br/>
+Allowlist rules are not supported
+<br/>
+Rules with the same matching condition are combined into one, but only within
+the scope of one static filter or within the scope of all dynamic rules
+(custom filters and user rules).
+<br/>
+<b>Examples:</b>
+<br/>
+example 1
+
+```adblock
+||example.org^$removeheader=header-name
+```
+
+↓↓↓↓ converted to ↓↓↓↓
+
+```json
+[
+	{
+		"id": 1,
+		"action": {
+			"type": "modifyHeaders",
+			"responseHeaders": [
+				{
+					"header": "header-name",
+					"operation": "remove"
+				}
+			]
+		},
+		"condition": {
+			"urlFilter": "||example.org^",
+			"isUrlFilterCaseSensitive": false,
+			"resourceTypes": [
+				"main_frame",
+				"sub_frame",
+				"stylesheet",
+				"script",
+				"image",
+				"font",
+				"object",
+				"xmlhttprequest",
+				"ping",
+				"media",
+				"websocket",
+				"other"
+			]
+		},
+		"priority": 1
+	}
+]
+
+```
+example 2
+
+```adblock
+||example.org^$removeheader=request:header-name
+```
+
+↓↓↓↓ converted to ↓↓↓↓
+
+```json
+[
+	{
+		"id": 1,
+		"action": {
+			"type": "modifyHeaders",
+			"requestHeaders": [
+				{
+					"header": "header-name",
+					"operation": "remove"
+				}
+			]
+		},
+		"condition": {
+			"urlFilter": "||example.org^",
+			"isUrlFilterCaseSensitive": false,
+			"resourceTypes": [
+				"main_frame",
+				"sub_frame",
+				"stylesheet",
+				"script",
+				"image",
+				"font",
+				"object",
+				"xmlhttprequest",
+				"ping",
+				"media",
+				"websocket",
+				"other"
+			]
+		},
+		"priority": 1
+	}
+]
+
+```
+example 3
+
+```adblock
+@@||example.org^$removeheader
+```
+
+↓↓↓↓ converted to ↓↓↓↓
+
+```json
+[]
+
+```
+example 4 (with limitations)
+
+```adblock
+@@||example.org^$removeheader=header
+```
+
+↓↓↓↓ converted to ↓↓↓↓
+
+```json
+[]
+
+```
+example 5
+
+```adblock
+||example.org^$removeheader=refresh
+```
+
+↓↓↓↓ converted to ↓↓↓↓
+
+```json
+[
+	{
+		"id": 1,
+		"action": {
+			"type": "modifyHeaders",
+			"responseHeaders": [
+				{
+					"header": "refresh",
+					"operation": "remove"
+				}
+			]
+		},
+		"condition": {
+			"urlFilter": "||example.org^",
+			"isUrlFilterCaseSensitive": false,
+			"resourceTypes": [
+				"main_frame",
+				"sub_frame",
+				"stylesheet",
+				"script",
+				"image",
+				"font",
+				"object",
+				"xmlhttprequest",
+				"ping",
+				"media",
+				"websocket",
+				"other"
+			]
+		},
+		"priority": 1
+	}
+]
+
+```
+example 6
+
+```adblock
+||example.org^$removeheader=request:x-client-data
+```
+
+↓↓↓↓ converted to ↓↓↓↓
+
+```json
+[
+	{
+		"id": 1,
+		"action": {
+			"type": "modifyHeaders",
+			"requestHeaders": [
+				{
+					"header": "x-client-data",
+					"operation": "remove"
+				}
+			]
+		},
+		"condition": {
+			"urlFilter": "||example.org^",
+			"isUrlFilterCaseSensitive": false,
+			"resourceTypes": [
+				"main_frame",
+				"sub_frame",
+				"stylesheet",
+				"script",
+				"image",
+				"font",
+				"object",
+				"xmlhttprequest",
+				"ping",
+				"media",
+				"websocket",
+				"other"
+			]
+		},
+		"priority": 1
+	}
+]
+
+```
+example 8
+
+```adblock
+$removeheader=location,domain=example.com
+```
+
+↓↓↓↓ converted to ↓↓↓↓
+
+```json
+[
+	{
+		"id": 1,
+		"action": {
+			"type": "modifyHeaders",
+			"responseHeaders": [
+				{
+					"header": "location",
+					"operation": "remove"
+				}
+			]
+		},
+		"condition": {
+			"initiatorDomains": [
+				"example.com"
+			],
+			"isUrlFilterCaseSensitive": false,
+			"resourceTypes": [
+				"main_frame",
+				"sub_frame",
+				"stylesheet",
+				"script",
+				"image",
+				"font",
+				"object",
+				"xmlhttprequest",
+				"ping",
+				"media",
+				"websocket",
+				"other"
+			]
+		},
 		"priority": 201
 	}
 ]
